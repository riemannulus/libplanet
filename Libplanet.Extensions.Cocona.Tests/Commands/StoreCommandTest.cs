namespace Libplanet.Extensions.Cocona.Tests.Commands;

using System;
using System.Collections.Immutable;
using System.IO;
<<<<<<< HEAD
using Cocona;
=======
using System.Security.Cryptography;
using global::Cocona;
>>>>>>> 4af0f1d2
using Libplanet.Blocks;
using Libplanet.Crypto;
using Libplanet.Extensions.Cocona.Commands;
using Libplanet.RocksDBStore.Tests;
using Libplanet.Tests;
using Libplanet.Tests.Store;
using Libplanet.Tx;
using Xunit;
using Xunit.Abstractions;

public class StoreCommandTest : IDisposable
{
    private readonly ImmutableArray<StoreFixture> _storeFixtures;
    private readonly ITestOutputHelper _testOutput;
    private readonly TextWriter _originalOut;
    private readonly TextWriter _originalError;
    private readonly Block<Utils.DummyAction> _genesisBlock;
    private readonly Block<Utils.DummyAction> _block1;
    private readonly Block<Utils.DummyAction> _block2;
    private readonly Block<Utils.DummyAction> _block3;
    private readonly Block<Utils.DummyAction> _block4;
    private readonly Block<Utils.DummyAction> _block5;
    private readonly Transaction<Utils.DummyAction> _transaction1;
    private readonly Transaction<Utils.DummyAction> _transaction2;
    private readonly Transaction<Utils.DummyAction> _transaction3;
    private readonly Transaction<Utils.DummyAction> _transaction4;

    public StoreCommandTest(ITestOutputHelper testOutput)
    {
        _testOutput = testOutput;
        _originalOut = Console.Out;
        _originalError = Console.Error;

        try
        {
            _storeFixtures = ImmutableArray.Create<StoreFixture>(
                new DefaultStoreFixture(false),
                new RocksDBStoreFixture()
            );
        }
        catch (TypeInitializationException)
        {
            throw new SkipException("RocksDB is not available.");
        }

<<<<<<< HEAD
            _genesisBlock =
                TestUtils.ProposeGenesisBlock<Utils.DummyAction>(TestUtils.GenesisProposer);
            _transaction1 = DummyTransaction();
            _transaction2 = DummyTransaction();
            _transaction3 = DummyTransaction();
            _transaction4 = DummyTransaction();

            _block1 = TestUtils.ProposeNextBlock(
                _genesisBlock,
                TestUtils.GenesisProposer,
                new[] { _transaction1 },
                lastCommit: null);
            _block2 = TestUtils.ProposeNextBlock(
                _block1,
                TestUtils.GenesisProposer,
                new[] { _transaction2 },
                lastCommit: TestUtils.CreateBlockCommit(_block1));
            _block3 = TestUtils.ProposeNextBlock(
                _block2,
                TestUtils.GenesisProposer,
                new[] { _transaction3 },
                lastCommit: TestUtils.CreateBlockCommit(_block2));
            _block4 = TestUtils.ProposeNextBlock(
                _block3,
                TestUtils.GenesisProposer,
                new[] { _transaction3 },
                lastCommit: TestUtils.CreateBlockCommit(_block3));
            _block5 = TestUtils.ProposeNextBlock(
                _block4,
                TestUtils.GenesisProposer,
                lastCommit: TestUtils.CreateBlockCommit(_block4));

            var guid = Guid.NewGuid();
            foreach (var v in _storeFixtures)
            {
                v.Store.SetCanonicalChainId(guid);
                v.Store.PutBlock(_genesisBlock);
                v.Store.AppendIndex(guid, _genesisBlock.Hash);
=======
        _genesisBlock = TestUtils.MineGenesisBlock<Utils.DummyAction>(TestUtils.GenesisMiner);
        _transaction1 = DummyTransaction();
        _transaction2 = DummyTransaction();
        _transaction3 = DummyTransaction();
        _transaction4 = DummyTransaction();

        _block1 = TestUtils.MineNextBlock(
            _genesisBlock, TestUtils.GenesisMiner, new[] { _transaction1 });
        _block2 = TestUtils.MineNextBlock(
            _block1, TestUtils.GenesisMiner, new[] { _transaction2 });
        _block3 = TestUtils.MineNextBlock(
            _block2, TestUtils.GenesisMiner, new[] { _transaction3 });
        _block4 = TestUtils.MineNextBlock(
            _block3, TestUtils.GenesisMiner, new[] { _transaction3 });
        _block5 = TestUtils.MineNextBlock(
            _block4, TestUtils.GenesisMiner);

        var guid = Guid.NewGuid();
        foreach (var v in _storeFixtures)
        {
            v.Store.SetCanonicalChainId(guid);
            v.Store.PutBlock(_genesisBlock);
            v.Store.AppendIndex(guid, _genesisBlock.Hash);
>>>>>>> 4af0f1d2

            v.Store.PutBlock(_block1);
            v.Store.AppendIndex(guid, _block1.Hash);
            v.Store.PutTransaction(_transaction1);

            v.Store.PutBlock(_block2);
            v.Store.AppendIndex(guid, _block2.Hash);
            v.Store.PutTransaction(_transaction2);

            v.Store.PutBlock(_block3);
            v.Store.AppendIndex(guid, _block3.Hash);
            v.Store.PutTransaction(_transaction3);

            v.Store.PutBlock(_block4);
            v.Store.AppendIndex(guid, _block4.Hash);

            v.Store?.Dispose();
            v.StateStore?.Dispose();
        }
    }

    [SkippableFact]
    public void TestInvalidArguments()
    {
        Assert.Throws<ArgumentException>(() =>
            new StoreCommand().BlockByHash(
                "rocksdb+file+file://" + "/blah",
                "dummy"
            ));
        Assert.Throws<ArgumentException>(() =>
            new StoreCommand().BlockByHash(
                "rocksdb+memory://" + "/blah",
                "dummy"
            ));
        Assert.Throws<ArgumentException>(() =>
            new StoreCommand().BlockByHash(
                "leveldb://" + "/blah",
                "dummy"
            ));
    }

    [SkippableFact]
    public void TestBlockByTxIdNotExist()
    {
        foreach (var fx in _storeFixtures)
        {
            new StoreCommand().BuildIndexTxBlock(
                fx.Scheme + fx.Path,
                0,
                10);
        }

        foreach (var fx in _storeFixtures)
        {
            Assert.Throws<CommandExitedException>(() =>
                new StoreCommand().BlocksByTxId(
                    fx.Scheme + fx.Path,
                    _transaction4.Id.ToString()
                ));
        }
    }

    [SkippableFact]
    public void TestBlockByTxIdTwo()
    {
        foreach (var fx in _storeFixtures)
        {
            new StoreCommand().BuildIndexTxBlock(
                fx.Scheme + fx.Path,
                0,
                10);
        }

        foreach (var fx in _storeFixtures)
        {
            using var stdout = new StringWriter();
            using var stderr = new StringWriter();
            Console.SetOut(stdout);
            Console.SetError(stderr);
            new StoreCommand().BlocksByTxId(
                fx.Scheme + fx.Path,
                _transaction3.Id.ToString()
            );
            var actual = stdout.ToString();
            _testOutput.WriteLine($"stdout:\n  {actual.Replace("\n", "\n  ")}\n");
            _testOutput.WriteLine($"stderr:\n  {stderr.ToString().Replace("\n", "\n  ")}\n");
            var expected = Utils.SerializeHumanReadable(new[] { _block3, _block4 });
            if (expected.TrimEnd() != actual.TrimEnd())
            {
                expected = Utils.SerializeHumanReadable(new[] { _block4, _block3 });
            }

            _testOutput.WriteLine($"expected:\n  {expected.Replace("\n", "\n  ")}\n");
            Assert.Equal(
                expected.TrimEnd(),
                actual.TrimEnd(),
                ignoreLineEndingDifferences: true,
                ignoreWhiteSpaceDifferences: true
            );
        }
    }

    [SkippableFact]
    public void TestBlockHashesByTxId()
    {
        foreach (var fx in _storeFixtures)
        {
            new StoreCommand().BuildIndexTxBlock(
                fx.Scheme + fx.Path,
                0,
                10);
        }

        foreach (var fx in _storeFixtures)
        {
            using var sw = new StringWriter();
            Console.SetOut(sw);
            new StoreCommand().BlockHashesByTxId(
                fx.Scheme + fx.Path,
                _transaction3.Id.ToString()
            );
            var actual = sw.ToString();
            var expected = Utils.SerializeHumanReadable(new[] { _block3.Hash, _block4.Hash });
            if (expected.TrimEnd() != actual.TrimEnd())
            {
                expected = Utils.SerializeHumanReadable(new[] { _block4.Hash, _block3.Hash });
            }

            Assert.Equal(expected.TrimEnd(), actual.TrimEnd());
        }
    }

    [SkippableFact]
    public void TestBuildIndexTxBlockBlockByTxId()
    {
        foreach (var fx in _storeFixtures)
        {
            new StoreCommand().BuildIndexTxBlock(
                fx.Scheme + fx.Path,
                0,
                10);
        }

        foreach (var fx in _storeFixtures)
        {
            void AssertTxBlockIndex(
                Transaction<Utils.DummyAction> tx,
                Block<Utils.DummyAction> block
            )
            {
                using var sw = new StringWriter();
                Console.SetOut(sw);
                new StoreCommand().BlocksByTxId(
                    fx.Scheme + fx.Path,
                    tx.Id.ToString()
                );
                var actual = sw.ToString();
                var expected = Utils.SerializeHumanReadable(new[] { block });
                Assert.Equal(expected.TrimEnd(), actual.TrimEnd());
            }

            AssertTxBlockIndex(_transaction1, _block1);
            AssertTxBlockIndex(_transaction2, _block2);
        }
    }

    [SkippableFact]
    public void TestBlockByHashNotExists()
    {
        foreach (var fx in _storeFixtures)
        {
            Assert.Throws<CommandExitedException>(() =>
                new StoreCommand().BlockByHash(
                    fx.Scheme + fx.Path,
                    _block5.Hash.ToString())
            );
        }
    }

    [SkippableFact]
    public void TestBlockByHash()
    {
        foreach (var fx in _storeFixtures)
        {
            using var sw = new StringWriter();
            Console.SetOut(sw);
            new StoreCommand().BlockByHash(
                fx.Scheme + fx.Path,
                _block1.Hash.ToString());
            var actual = sw.ToString();
            var expected = Utils.SerializeHumanReadable(_block1);
            Assert.Equal(expected.TrimEnd(), actual.TrimEnd());
        }
    }

    [SkippableFact]
    public void TestBlockByIndexNotExists()
    {
        foreach (var fx in _storeFixtures)
        {
            Assert.Throws<CommandExitedException>(() =>
                new StoreCommand().BlockByIndex(
                    fx.Scheme + fx.Path,
                    9999999 * 100
                )
            );
        }
    }

    [SkippableFact]
    public void TestBlockByIndex()
    {
        foreach (var fx in _storeFixtures)
        {
            using var sw = new StringWriter();
            Console.SetOut(sw);
            new StoreCommand().BlockByIndex(fx.Scheme + fx.Path, 0);
            var actual = sw.ToString();
            var expected = Utils.SerializeHumanReadable(_genesisBlock);
            Assert.Equal(expected.TrimEnd(), actual.TrimEnd());
        }
    }

    [SkippableFact]
    public void TestTxByIdNotExists()
    {
        foreach (var fx in _storeFixtures)
        {
            Assert.Throws<CommandExitedException>(() =>
                new StoreCommand().TxById(
                    fx.Scheme + fx.Path,
                    fx.Transaction2.Id.ToString())
            );
        }
    }

    [SkippableFact]
    public void TestTxById()
    {
        foreach (var fx in _storeFixtures)
        {
            using var sw = new StringWriter();
            Console.SetOut(sw);
            new StoreCommand().TxById(
                fx.Scheme + fx.Path,
                _transaction1.Id.ToString());
            var actual = sw.ToString();
            var expected = Utils.SerializeHumanReadable(_transaction1);
            Assert.Equal(expected.TrimEnd(), actual.TrimEnd());
        }
    }

<<<<<<< HEAD
        private Transaction<Utils.DummyAction> DummyTransaction()
        {
            return Transaction<Utils.DummyAction>.Create(
                0,
                new PrivateKey(),
                _genesisBlock.Hash,
                new[] { new Utils.DummyAction() },
                null,
                DateTimeOffset.UtcNow
            );
        }
=======
    public void Dispose()
    {
        Console.SetOut(_originalOut);
        Console.SetError(_originalError);
    }

    private HashAlgorithmType GetHashAlgorithm(long blockIndex) =>
        HashAlgorithmType.Of<SHA256>();

    private Transaction<Utils.DummyAction> DummyTransaction()
    {
        return Transaction<Utils.DummyAction>.Create(
            0,
            new PrivateKey(),
            _genesisBlock.Hash,
            new[] { new Utils.DummyAction() },
            null,
            DateTimeOffset.UtcNow
        );
>>>>>>> 4af0f1d2
    }
}<|MERGE_RESOLUTION|>--- conflicted
+++ resolved
@@ -3,12 +3,7 @@
 using System;
 using System.Collections.Immutable;
 using System.IO;
-<<<<<<< HEAD
-using Cocona;
-=======
-using System.Security.Cryptography;
 using global::Cocona;
->>>>>>> 4af0f1d2
 using Libplanet.Blocks;
 using Libplanet.Crypto;
 using Libplanet.Extensions.Cocona.Commands;
@@ -54,20 +49,19 @@
             throw new SkipException("RocksDB is not available.");
         }
 
-<<<<<<< HEAD
-            _genesisBlock =
+        _genesisBlock =
                 TestUtils.ProposeGenesisBlock<Utils.DummyAction>(TestUtils.GenesisProposer);
-            _transaction1 = DummyTransaction();
-            _transaction2 = DummyTransaction();
-            _transaction3 = DummyTransaction();
-            _transaction4 = DummyTransaction();
-
-            _block1 = TestUtils.ProposeNextBlock(
+        _transaction1 = DummyTransaction();
+        _transaction2 = DummyTransaction();
+        _transaction3 = DummyTransaction();
+        _transaction4 = DummyTransaction();
+
+        _block1 = TestUtils.ProposeNextBlock(
                 _genesisBlock,
                 TestUtils.GenesisProposer,
                 new[] { _transaction1 },
                 lastCommit: null);
-            _block2 = TestUtils.ProposeNextBlock(
+        _block2 = TestUtils.ProposeNextBlock(
                 _block1,
                 TestUtils.GenesisProposer,
                 new[] { _transaction2 },
@@ -77,7 +71,7 @@
                 TestUtils.GenesisProposer,
                 new[] { _transaction3 },
                 lastCommit: TestUtils.CreateBlockCommit(_block2));
-            _block4 = TestUtils.ProposeNextBlock(
+        _block4 = TestUtils.ProposeNextBlock(
                 _block3,
                 TestUtils.GenesisProposer,
                 new[] { _transaction3 },
@@ -87,37 +81,12 @@
                 TestUtils.GenesisProposer,
                 lastCommit: TestUtils.CreateBlockCommit(_block4));
 
-            var guid = Guid.NewGuid();
-            foreach (var v in _storeFixtures)
-            {
-                v.Store.SetCanonicalChainId(guid);
-                v.Store.PutBlock(_genesisBlock);
-                v.Store.AppendIndex(guid, _genesisBlock.Hash);
-=======
-        _genesisBlock = TestUtils.MineGenesisBlock<Utils.DummyAction>(TestUtils.GenesisMiner);
-        _transaction1 = DummyTransaction();
-        _transaction2 = DummyTransaction();
-        _transaction3 = DummyTransaction();
-        _transaction4 = DummyTransaction();
-
-        _block1 = TestUtils.MineNextBlock(
-            _genesisBlock, TestUtils.GenesisMiner, new[] { _transaction1 });
-        _block2 = TestUtils.MineNextBlock(
-            _block1, TestUtils.GenesisMiner, new[] { _transaction2 });
-        _block3 = TestUtils.MineNextBlock(
-            _block2, TestUtils.GenesisMiner, new[] { _transaction3 });
-        _block4 = TestUtils.MineNextBlock(
-            _block3, TestUtils.GenesisMiner, new[] { _transaction3 });
-        _block5 = TestUtils.MineNextBlock(
-            _block4, TestUtils.GenesisMiner);
-
         var guid = Guid.NewGuid();
         foreach (var v in _storeFixtures)
         {
             v.Store.SetCanonicalChainId(guid);
             v.Store.PutBlock(_genesisBlock);
             v.Store.AppendIndex(guid, _genesisBlock.Hash);
->>>>>>> 4af0f1d2
 
             v.Store.PutBlock(_block1);
             v.Store.AppendIndex(guid, _block1.Hash);
@@ -370,7 +339,12 @@
         }
     }
 
-<<<<<<< HEAD
+    public void Dispose()
+    {
+        Console.SetOut(_originalOut);
+        Console.SetError(_originalError);
+    }
+
         private Transaction<Utils.DummyAction> DummyTransaction()
         {
             return Transaction<Utils.DummyAction>.Create(
@@ -381,27 +355,6 @@
                 null,
                 DateTimeOffset.UtcNow
             );
-        }
-=======
-    public void Dispose()
-    {
-        Console.SetOut(_originalOut);
-        Console.SetError(_originalError);
-    }
-
-    private HashAlgorithmType GetHashAlgorithm(long blockIndex) =>
-        HashAlgorithmType.Of<SHA256>();
-
-    private Transaction<Utils.DummyAction> DummyTransaction()
-    {
-        return Transaction<Utils.DummyAction>.Create(
-            0,
-            new PrivateKey(),
-            _genesisBlock.Hash,
-            new[] { new Utils.DummyAction() },
-            null,
-            DateTimeOffset.UtcNow
-        );
->>>>>>> 4af0f1d2
+
     }
 }