--- conflicted
+++ resolved
@@ -321,16 +321,8 @@
                 hashedSignature = hasher.ComputeHash(signature);
             }
 
-<<<<<<< HEAD
-            byte[] preEvaluationHashBytes = preEvaluationHash.ToByteArray();
-            int seed =
-                (preEvaluationHashBytes.Length > 0
-                    ? BitConverter.ToInt32(preEvaluationHashBytes, 0) : 0)
-                ^ (signature.Any() ? BitConverter.ToInt32(hashedSignature, 0) : 0);
-=======
             byte[] preEvaluationHashBytes = preEvaluationHash.ToBuilder().ToArray();
             int seed = GenerateRandomSeed(preEvaluationHashBytes, hashedSignature, signature, 0);
->>>>>>> 2f4775e8
 
             IAccountStateDelta states = previousStates;
             foreach (IAction action in actions)
