--- conflicted
+++ resolved
@@ -482,22 +482,14 @@
         /// Deterministically shuffles <paramref name="txs"/> for evaluation using
         /// <paramref name="preEvaluationHashBytes"/> as a random seed.
         /// </summary>
-<<<<<<< HEAD
-        /// <param name="protocolVersion">The <see cref="Block{T}.ProtocolVersion"/> that
-        /// <paramref name="txs"/> belong to.</param>
-        /// <param name="txs">The list of <see cref="Transaction{T}"/>s to shuffle.</param>
-        /// <param name="preEvaluationHashBytes">The <see cref="Block{T}.PreEvaluationHash"/>
-        /// to use as a random seed when shuffling.</param>
-        /// <returns>An <see cref="IEnumerable{T}"/> of <see cref="Transaction{T}"/>s in evaluation
-=======
         /// <param name="protocolVersion">The <see cref="IBlockMetadata.ProtocolVersion"/>
         /// that <paramref name="txs"/> belong to.</param>
         /// <param name="txs">The list of <see cref="ITransaction"/>s to shuffle.</param>
-        /// <param name="preEvaluationHash">The
-        /// <see cref="IPreEvaluationBlockHeader.PreEvaluationHash"/> to use as a random seed when
+        /// <param name="preEvaluationHashBytes">The
+        /// <see cref="IPreEvaluationBlockHeader.PreEvaluationHash"/>
+        /// to use as a random seed when
         /// shuffling.</param>
         /// <returns>An <see cref="IEnumerable{T}"/> of <see cref="ITransaction"/>s in evaluation
->>>>>>> 4af0f1d2
         /// order with the following properties:
         /// <list type="bullet">
         /// <item><see cref="ITransaction"/>s with the same <see cref="ITxMetadata.Signer"/>
@@ -512,13 +504,8 @@
         [Pure]
         internal static IEnumerable<ITransaction> OrderTxsForEvaluation(
             int protocolVersion,
-<<<<<<< HEAD
-            IEnumerable<Transaction<T>> txs,
+            IEnumerable<ITransaction> txs,
             ImmutableArray<byte> preEvaluationHashBytes)
-=======
-            IEnumerable<ITransaction> txs,
-            ImmutableArray<byte> preEvaluationHash)
->>>>>>> 4af0f1d2
         {
             return protocolVersion >= 3
                 ? OrderTxsForEvaluationV3(txs, preEvaluationHashBytes)
@@ -660,7 +647,7 @@
 
             _logger.Debug(
                 $"Evaluating policy block action for block #{blockHeader.Index} " +
-                $"{ByteUtil.Hex(blockHeader.PreEvaluationHash)}");
+                $"{ByteUtil.Hex(blockHeader.PreEvaluationHash.ByteArray)}");
 
             return EvaluateActions(
                 genesisHash: _genesisHash,
@@ -680,15 +667,9 @@
         }
 
         [Pure]
-<<<<<<< HEAD
-        private static IEnumerable<Transaction<T>> OrderTxsForEvaluationV0(
-            IEnumerable<Transaction<T>> txs,
-            ImmutableArray<byte> preEvaluationHashBytes)
-=======
         private static IEnumerable<ITransaction> OrderTxsForEvaluationV0(
             IEnumerable<ITransaction> txs,
-            ImmutableArray<byte> preEvaluationHash)
->>>>>>> 4af0f1d2
+            ImmutableArray<byte> preEvaluationHashBytes)
         {
             // As the order of transactions should be unpredictable until a block is mined,
             // the sorter key should be derived from both a block hash and a txid.
@@ -708,15 +689,9 @@
         }
 
         [Pure]
-<<<<<<< HEAD
-        private static IEnumerable<Transaction<T>> OrderTxsForEvaluationV3(
-            IEnumerable<Transaction<T>> txs,
-            ImmutableArray<byte> preEvaluationHashBytes)
-=======
         private static IEnumerable<ITransaction> OrderTxsForEvaluationV3(
             IEnumerable<ITransaction> txs,
-            ImmutableArray<byte> preEvaluationHash)
->>>>>>> 4af0f1d2
+            ImmutableArray<byte> preEvaluationHashBytes)
         {
             using SHA256 sha256 = SHA256.Create();
 
@@ -764,13 +739,8 @@
             StateCompleterSet<T> stateCompleterSet)
         {
             var (accountStateGetter, accountBalanceGetter, totalSupplyGetter, validatorSetGetter) =
-<<<<<<< HEAD
-                InitializeAccountGettersPair(block, stateCompleterSet);
-            Address miner = block.Miner;
-=======
                 InitializeAccountGettersPair(blockHeader, stateCompleterSet);
             Address miner = blockHeader.Miner;
->>>>>>> 4af0f1d2
 
             return AccountStateDeltaImpl.ChooseVersion(
                 blockHeader.ProtocolVersion,
@@ -816,12 +786,6 @@
                 accountBalanceGetter = NullAccountBalanceGetter;
                 totalSupplyGetter = NullTotalSupplyGetter;
                 validatorSetGetter = NullValidatorSetGetter;
-<<<<<<< HEAD
-            }
-
-            return (accountStateGetter, accountBalanceGetter, totalSupplyGetter,
-                validatorSetGetter);
-=======
             }
 
             return (accountStateGetter, accountBalanceGetter, totalSupplyGetter,
@@ -871,7 +835,6 @@
             }
 
             return null;
->>>>>>> 4af0f1d2
         }
     }
 }