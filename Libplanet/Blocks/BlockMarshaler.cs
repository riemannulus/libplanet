--- conflicted
+++ resolved
@@ -169,33 +169,6 @@
                 timestamp: DateTimeOffset.ParseExact(
                     marshaled.GetValue<Text>(TimestampKey),
                     TimestampFormat,
-<<<<<<< HEAD
-                    CultureInfo.InvariantCulture
-                ),
-                PreviousHash = marshaled.ContainsKey(PreviousHashKey)
-                    ? new BlockHash(marshaled.GetValue<Binary>(PreviousHashKey).ByteArray)
-                    : (BlockHash?)null,
-                TxHash = marshaled.ContainsKey(TxHashKey)
-                    ? new HashDigest<SHA256>(
-                        marshaled.GetValue<Binary>(TxHashKey).ByteArray)
-                    : (HashDigest<SHA256>?)null,
-                LastCommit = marshaled.ContainsKey(LastCommitKey)
-                ? new BlockCommit(marshaled.GetValue<Binary>(LastCommitKey).ByteArray.ToArray())
-                : (BlockCommit?)null,
-            };
-
-            if (marshaled.ContainsKey(PublicKeyKey))
-            {
-                metadata.PublicKey =
-                    new PublicKey(marshaled.GetValue<Binary>(PublicKeyKey).ByteArray);
-            }
-            else
-            {
-                metadata.Miner = new Address(marshaled.GetValue<Binary>(MinerKey).ByteArray);
-            }
-
-            return metadata;
-=======
                     CultureInfo.InvariantCulture),
                 miner: marshaled.ContainsKey(MinerKey)
                     ? new Address(marshaled.GetValue<Binary>(MinerKey).ByteArray)
@@ -203,16 +176,17 @@
                 publicKey: marshaled.ContainsKey(PublicKeyKey)
                     ? new PublicKey(marshaled.GetValue<Binary>(PublicKeyKey).ByteArray)
                     : (PublicKey?)null,
-                difficulty: marshaled.GetValue<Integer>(DifficultyKey),
-                totalDifficulty: marshaled.GetValue<Integer>(TotalDifficultyKey),
                 previousHash: marshaled.ContainsKey(PreviousHashKey)
                     ? new BlockHash(marshaled.GetValue<Binary>(PreviousHashKey).ByteArray)
                     : (BlockHash?)null,
                 txHash: marshaled.ContainsKey(TxHashKey)
                     ? new HashDigest<SHA256>(marshaled.GetValue<Binary>(TxHashKey).ByteArray)
-                    : (HashDigest<SHA256>?)null);
->>>>>>> 63759858
-        }
+                    : (HashDigest<SHA256>?)null,
+                lastCommit: marshaled.ContainsKey(LastCommitKey)
+                    ? new BlockCommit(marshaled.GetValue<Binary>(LastCommitKey).ByteArray.ToArray())
+                    : (BlockCommit?)null);
+#pragma warning restore SA1118
+}
 
         public static HashDigest<SHA256> UnmarshalPreEvaluationHash(Dictionary marshaled) =>
             new HashDigest<SHA256>(marshaled.GetValue<Binary>(PreEvaluationHashKey).ByteArray);
