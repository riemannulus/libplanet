using System;
using System.Diagnostics.CodeAnalysis;
using System.Globalization;
using System.Linq;
using System.Security.Cryptography;
using System.Text;
using System.Threading;
using Bencodex;
using Libplanet.Crypto;

namespace Libplanet.Blocks
{
    /// <summary>
    /// A block metadata without transactions or any proofs like nonce or hash.  This represents
    /// metadata of a block that is not yet mined nor proven.
    /// <para>To represent a block content including its metadata and transactions, use <see
    /// cref="BlockContent{T}"/>, which is its subclass.</para>
    /// </summary>
    /// <remarks>Unlike other model types like <see cref="Block{T}"/> or
    /// <see cref="PreEvaluationBlock{T}"/>, this type is mutable.  To get a distinct instance with
    /// partly changed fields, use <see cref="BlockMetadata(IBlockMetadata)"/> constructor and
    /// property setters on a copy instead.</remarks>
    /// <seealso cref="BlockContent{T}"/>
    public class BlockMetadata : IBlockMetadata
    {
        /// <summary>
        /// The latest protocol version.
        /// </summary>
        public const int CurrentProtocolVersion = 4;

        /// <summary>
        /// The latest PoW protocol version.
        /// </summary>
        public const int PoWProtocolVersion = 3;

        private const string TimestampFormat = "yyyy-MM-ddTHH:mm:ss.ffffffZ";
        private static readonly Codec Codec = new Codec();

        private int _protocolVersion = CurrentProtocolVersion;
        private long _index;
        private DateTimeOffset _timestamp = DateTimeOffset.UtcNow;
        private Address _miner;
        private PublicKey? _publicKey;
        private HashDigest<SHA256>? _txHash;

        /// <summary>
        /// Creates a <see cref="BlockMetadata"/> by copying the fields of another block
        /// <paramref name="metadata"/>.
        /// </summary>
        /// <param name="metadata">This source of the block metadata to copy.  This hasn't be
        /// a actual <see cref="BlockMetadata"/> instance, but can be any object which implements
        /// <see cref="IBlockMetadata"/> instance.</param>
        /// <exception cref="InvalidBlockProtocolVersionException">Thrown when
        /// the <paramref name="metadata"/>'s <see cref="IBlockMetadata.ProtocolVersion"/>
        /// is less than 0, or greater than <see cref="CurrentProtocolVersion"/>, the latest known
        /// protocol version.</exception>
        /// <exception cref="InvalidBlockIndexException">Thrown when the <paramref name="metadata"/>
        /// has a negative <see cref="IBlockMetadata.Index"/>.</exception>
        public BlockMetadata(IBlockMetadata metadata)
        {
            LastCommit = metadata.LastCommit;
            ProtocolVersion = metadata.ProtocolVersion;
            Index = metadata.Index;
            Timestamp = metadata.Timestamp;
            Miner = metadata.Miner;
            PublicKey = metadata.PublicKey;
            PreviousHash = metadata.PreviousHash;
            _txHash = metadata.TxHash;
        }

        /// <summary>
        /// Creates an empty <see cref="BlockMetadata"/> instance.  Its properties can be easily
        /// filled with C# object initializers.
        /// </summary>
        public BlockMetadata()
        {
        }

<<<<<<< HEAD
=======
        public BlockMetadata(
            long index,
            PublicKey publicKey,
            long difficulty,
            BigInteger totalDifficulty,
            BlockHash? previousHash,
            HashDigest<SHA256>? txHash)
            : this(
                protocolVersion: CurrentProtocolVersion,
                index: index,
                timestamp: DateTimeOffset.UtcNow,
                miner: null,
                publicKey: publicKey,
                difficulty: difficulty,
                totalDifficulty: totalDifficulty,
                previousHash: previousHash,
                txHash: txHash)
        {
        }

        internal BlockMetadata(
            int protocolVersion,
            long index,
            DateTimeOffset timestamp,
            Address? miner,
            PublicKey? publicKey,
            long difficulty,
            BigInteger totalDifficulty,
            BlockHash? previousHash,
            HashDigest<SHA256>? txHash)
        {
            ProtocolVersion = protocolVersion;
            Index = index;
            Timestamp = timestamp;
            if (protocolVersion >= 2)
            {
                PublicKey = publicKey is { } p
                    ? p
                    : throw new ArgumentException(
                        $"Argument {nameof(publicKey)} cannot be null for " +
                        $"{nameof(protocolVersion)} >= 2.",
                        nameof(publicKey));
                Miner = miner is { } m
                    ? throw new ArgumentException(
                        $"Argument {nameof(miner)} should be null for " +
                        $"{nameof(protocolVersion)} >= 2.",
                        nameof(miner))
                    : new Address(p);
            }
            else
            {
                PublicKey = null;
                Miner = miner is { } m
                    ? m
                    : throw new ArgumentException(
                        $"Argument {nameof(miner)} cannot be null for " +
                        $"{nameof(protocolVersion)} < 2.",
                        nameof(miner));
            }

            if (totalDifficulty < difficulty)
            {
                throw new InvalidBlockTotalDifficultyException(
                    $"{nameof(totalDifficulty)} ({totalDifficulty}) cannot be less than " +
                    $"{nameof(difficulty)} ({difficulty}).",
                    difficulty,
                    totalDifficulty);
            }
            else
            {
                Difficulty = difficulty;
                TotalDifficulty = totalDifficulty;
            }

            if (index != 0 && previousHash is null)
            {
                throw new InvalidBlockPreviousHashException(
                    $"{nameof(previousHash)} cannot be null for {nameof(index)} > 0.");
            }
            else
            {
                PreviousHash = previousHash;
            }

            TxHash = txHash;
        }

        public static HashAlgorithmType HashAlgorithmType { get; private set; }

>>>>>>> 63759858
        /// <inheritdoc cref="IBlockMetadata.ProtocolVersion"/>
        /// <exception cref="InvalidBlockProtocolVersionException">Thrown when the value to set is
        /// less than 0, or greater than <see cref="CurrentProtocolVersion"/>, the latest known
        /// protocol version.</exception>
        public int ProtocolVersion
        {
            get => _protocolVersion;
            set
            {
                if (value < 0)
                {
                    throw new InvalidBlockProtocolVersionException(
                        $"A block's protocol version cannot be less than zero: {value}.",
                        value
                    );
                }
                else if (value > CurrentProtocolVersion)
                {
                    throw new InvalidBlockProtocolVersionException(
                        "A block's protocol version cannot be greater than " +
                        $"{CurrentProtocolVersion}: {value}.",
                        value);
                }

                _protocolVersion = value;
            }
        }

        /// <inheritdoc cref="IBlockMetadata.Index"/>
        /// <exception cref="InvalidBlockIndexException">Thrown when the value to set is negative.
        /// </exception>
        public long Index
        {
            get => _index;
            set => _index = value >= 0L
                ? value
                : throw new InvalidBlockIndexException(
                    $"A negative index is not allowed: {value}.");
        }

        /// <inheritdoc cref="IBlockMetadata.Timestamp"/>
        public DateTimeOffset Timestamp
        {
            get => _timestamp;
            set => _timestamp = value.ToUniversalTime();
        }

        /// <inheritdoc cref="IBlockMetadata.Miner"/>
        public Address Miner
        {
            get => _miner;
            set
            {
                if (PublicKey is { } pubKey && !pubKey.ToAddress().Equals(value))
                {
                    throw new InvalidBlockPublicKeyException(
                        $"The miner address {value} is not consistent" +
                        $"with its public key {pubKey}.",
                        pubKey
                    );
                }

                _miner = value;
            }
        }

        /// <inheritdoc cref="IBlockMetadata.PublicKey"/>
        /// <remarks>Its setter also updates the <see cref="Miner"/> property too.</remarks>
        public PublicKey? PublicKey
        {
            get => _publicKey;
            set
            {
                _publicKey = value;
                if (value is { } pubKey)
                {
                    _miner = pubKey.ToAddress();
                }
            }
        }

        /// <inheritdoc cref="IBlockMetadata.PreviousHash"/>
        public BlockHash? PreviousHash { get; set; }

        /// <inheritdoc cref="IBlockMetadata.TxHash"/>
        [SuppressMessage(
            "SonarQube",
            "S2292",
            Justification = "The backing field purposes to prevent intercepting from subclasses.")]
        public virtual HashDigest<SHA256>? TxHash
        {
            get => _txHash;
            set => _txHash = value;
        }

        public BlockCommit? LastCommit { get; set; }

        /// <summary>
        /// Serializes data of a possible candidate shifted from it into a Bencodex dictionary.
        /// This data is used for PoW (proof-of-work) to find the satisfying
        /// <paramref name="nonce"/>, rather than transmitting the block over the network.
        /// </summary>
        /// <param name="nonce">The nonce of the block.</param>
        /// <returns>The serialized block content in a Bencodex dictionary.</returns>
        public Bencodex.Types.Dictionary MakeCandidateData(Nonce nonce)
        {
            var dict = Bencodex.Types.Dictionary.Empty
                .Add("index", Index)
                .Add("timestamp", Timestamp.ToString(TimestampFormat, CultureInfo.InvariantCulture))
                .Add("nonce", nonce.ByteArray);

            if (ProtocolVersion != 0)
            {
                dict = dict.Add("protocol_version", ProtocolVersion);
            }

            if (PreviousHash is { } prevHash)
            {
                dict = dict.Add("previous_hash", prevHash.ByteArray);
            }

            if (TxHash is { } txHash)
            {
                dict = dict.Add("transaction_fingerprint", txHash.ByteArray);
            }

            // As blocks hadn't been signed before ProtocolVersion <= 1, the PublicKey property
            // is nullable type-wise.  Blocks with ProtocolVersion <= 1 had a `reward_beneficiary`
            // field, which referred to the Miner address.  On the other hand, blocks with
            // ProtocolVersion >= 2 have a `public_key` field instead.  (As Miner addresses can be
            // derived from PublicKeys, we don't need to include both at a time.)  The PublicKey
            // property in this class guarantees that its ProtocolVersion is <= 1 when it is null
            // and its ProtocolVersion is >= 2 when it is not null:
            dict = PublicKey is { } pubKey && ProtocolVersion > 1
                ? dict.Add("public_key", pubKey.Format(compress: true)) // ProtocolVersion >= 2
                : dict.Add("reward_beneficiary", Miner.ByteArray); /////// ProtocolVersion <= 1

            return dict;
        }

        /// <summary>
        /// Derives a hash digest from the block metadata and <paramref name="nonce"/>.
        /// </summary>
        /// <param name="nonce">The proof-of-work nonce.</param>
        /// <returns>A pre-evaluation block hash.</returns>
        public HashDigest<SHA256> DerivePreEvaluationHash(Nonce nonce) =>
            HashDigest<SHA256>.DeriveFrom(Codec.Encode(MakeCandidateData(nonce)));

        /// <summary>
        /// Mines the PoW (proof-of-work) nonce satisfying <paramref name="difficulty"/>.
        /// </summary>
        /// <param name="difficulty">The difficulty to target when mining
        /// <see cref="PreEvaluationBlockHeader.PreEvaluationHash"/>.</param>
        /// <param name="cancellationToken">An optional cancellation token used to propagate signal
        /// that this operation should be cancelled.</param>
        /// <returns>A pair of the mined nonce and the pre-evaluation hash that satisfy the
        /// block <paramref name="difficulty"/>.</returns>
        /// <exception cref="OperationCanceledException">Thrown when the specified
        /// <paramref name="cancellationToken"/> received a cancellation request.</exception>
        public (Nonce Nonce, HashDigest<SHA256> PreEvaluationHash) MineNonce(
            long difficulty,
            CancellationToken cancellationToken = default)
        {
            Hashcash.Stamp stamp = GetStampFunction();
            var random = new Random();
            int seed = random.Next();
            return Hashcash.Answer(
                stamp, difficulty, seed, cancellationToken);
        }

        private Hashcash.Stamp GetStampFunction()
        {
            // Poor man' way to optimize stamp...
            // FIXME: We need to rather reorganize the serialization layout.
            byte[] emptyNonce = Codec.Encode(MakeCandidateData(default));
            byte[] oneByteNonce = Codec.Encode(MakeCandidateData(new Nonce(new byte[1])));
            int offset = 0;
            while (offset < emptyNonce.Length && emptyNonce[offset].Equals(oneByteNonce[offset]))
            {
                offset++;
            }

            // Prepares fixed parts (stampPrefix, stampSuffix, colon) ahead of time
            // so that they can be reused:
            const int nonceLength = 2;  // In Bencodex, empty bytes are represented as "0:".
            byte[] stampPrefix = new byte[offset];
            Array.Copy(emptyNonce, stampPrefix, stampPrefix.Length);
            byte[] stampSuffix = new byte[emptyNonce.Length - offset - nonceLength];
            Array.Copy(emptyNonce, offset + nonceLength, stampSuffix, 0, stampSuffix.Length);
            byte[] colon = { 0x3a }; // ':'

            byte[] Stamp(Nonce nonce)
            {
                int nLen = nonce.ByteArray.Length;
                return stampPrefix
                    .Concat(Encoding.ASCII.GetBytes(nLen.ToString(CultureInfo.InvariantCulture)))
                    .Concat(colon)
                    .Concat(nonce.ToByteArray())
                    .Concat(stampSuffix)
                    .ToArray();
            }

            return Stamp;
        }
    }
}<|MERGE_RESOLUTION|>--- conflicted
+++ resolved
@@ -76,25 +76,21 @@
         {
         }
 
-<<<<<<< HEAD
-=======
         public BlockMetadata(
             long index,
             PublicKey publicKey,
-            long difficulty,
-            BigInteger totalDifficulty,
             BlockHash? previousHash,
-            HashDigest<SHA256>? txHash)
+            HashDigest<SHA256>? txHash,
+            BlockCommit? lastCommit)
             : this(
                 protocolVersion: CurrentProtocolVersion,
                 index: index,
                 timestamp: DateTimeOffset.UtcNow,
                 miner: null,
                 publicKey: publicKey,
-                difficulty: difficulty,
-                totalDifficulty: totalDifficulty,
                 previousHash: previousHash,
-                txHash: txHash)
+                txHash: txHash,
+                lastCommit: lastCommit)
         {
         }
 
@@ -104,10 +100,9 @@
             DateTimeOffset timestamp,
             Address? miner,
             PublicKey? publicKey,
-            long difficulty,
-            BigInteger totalDifficulty,
             BlockHash? previousHash,
-            HashDigest<SHA256>? txHash)
+            HashDigest<SHA256>? txHash,
+            BlockCommit? lastCommit)
         {
             ProtocolVersion = protocolVersion;
             Index = index;
@@ -138,20 +133,6 @@
                         nameof(miner));
             }
 
-            if (totalDifficulty < difficulty)
-            {
-                throw new InvalidBlockTotalDifficultyException(
-                    $"{nameof(totalDifficulty)} ({totalDifficulty}) cannot be less than " +
-                    $"{nameof(difficulty)} ({difficulty}).",
-                    difficulty,
-                    totalDifficulty);
-            }
-            else
-            {
-                Difficulty = difficulty;
-                TotalDifficulty = totalDifficulty;
-            }
-
             if (index != 0 && previousHash is null)
             {
                 throw new InvalidBlockPreviousHashException(
@@ -163,11 +144,9 @@
             }
 
             TxHash = txHash;
-        }
-
-        public static HashAlgorithmType HashAlgorithmType { get; private set; }
-
->>>>>>> 63759858
+            LastCommit = lastCommit;
+        }
+
         /// <inheritdoc cref="IBlockMetadata.ProtocolVersion"/>
         /// <exception cref="InvalidBlockProtocolVersionException">Thrown when the value to set is
         /// less than 0, or greater than <see cref="CurrentProtocolVersion"/>, the latest known
