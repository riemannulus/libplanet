--- conflicted
+++ resolved
@@ -123,26 +123,8 @@
                         nameof(miner));
             }
 
-<<<<<<< HEAD
-            if (index != 0 && previousHash is null)
-=======
-            if (totalDifficulty < difficulty)
-            {
-                throw new InvalidBlockTotalDifficultyException(
-                    $"{nameof(totalDifficulty)} ({totalDifficulty}) cannot be less than " +
-                    $"{nameof(difficulty)} ({difficulty}).",
-                    difficulty,
-                    totalDifficulty);
-            }
-            else
-            {
-                Difficulty = difficulty;
-                TotalDifficulty = totalDifficulty;
-            }
-
             if ((index == 0 && previousHash is { }) ||
                 (index != 0 && previousHash is null))
->>>>>>> 1d15c3e0
             {
                 throw new InvalidBlockPreviousHashException(
                     $"{nameof(previousHash)} can be null if and only if {nameof(index)} is 0.");
