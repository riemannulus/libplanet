--- conflicted
+++ resolved
@@ -50,7 +50,6 @@
         }
 
         /// <summary>
-<<<<<<< HEAD
         /// Creates a <see cref="BlockHeader"/> instance from the given
         /// <paramref name="preEvaluationBlockHeader"/> and <paramref name="stateRootHash"/>.
         /// It also checks the sanity of the given <paramref name="hash"/>.
@@ -67,37 +66,16 @@
             PreEvaluationBlockHeader preEvaluationBlockHeader,
             HashDigest<SHA256> stateRootHash,
             ImmutableArray<byte>? signature,
-            BlockHash hash
-        )
+            BlockHash hash)
             : this(
                 preEvaluationBlockHeader,
-                (stateRootHash, signature, hash)
-            )
+                (stateRootHash, signature, hash))
         {
-            BlockHash expectedHash =
-                preEvaluationBlockHeader.DeriveBlockHash(stateRootHash, signature);
-
-            if (preEvaluationBlockHeader.ProtocolVersion <= BlockMetadata.PoWProtocolVersion)
-            {
-                // Skip hash check for PoW blocks due to change of the block structure.
-                // If verification is required, use older version of LibPlanet(<0.43).
-            }
-            else if (!hash.Equals(expectedHash))
-            {
-                throw new InvalidBlockHashException(
-                    $"The block #{Index} {Hash} has an invalid hash; expected: {expectedHash}."
-                );
-            }
         }
 
         /// <summary>
-        /// Unsafely creates a <see cref="BlockHeader"/> instance with its
-        /// <paramref name="preEvaluationBlockHeader"/> and <paramref name="proof"/> which is
-        /// probably considered as to be valid.
-=======
         /// Creates a <see cref="BlockHeader"/> instance with its
         /// <paramref name="preEvaluationBlockHeader"/> and <paramref name="proof"/>.
->>>>>>> 3d9ea863
         /// </summary>
         /// <param name="preEvaluationBlockHeader">The pre-evaluation block header.</param>
         /// <param name="proof">A triple of the state root hash, the block signature, and the block
@@ -116,20 +94,15 @@
             ) proof
         )
         {
-<<<<<<< HEAD
+            BlockHash expectedHash =
+                preEvaluationBlockHeader.DeriveBlockHash(proof.StateRootHash, proof.Signature);
             if (preEvaluationBlockHeader.ProtocolVersion <= BlockMetadata.PoWProtocolVersion)
             {
                 // Skip verifying signature for PoW blocks due to change of the block structure.
                 // If verification is required, use older version of LibPlanet(<0.43).
             }
-            else if (!preEvaluationBlockHeader.VerifySignature(
-                         proof.Signature,
-                         proof.StateRootHash))
-=======
-            BlockHash expectedHash =
-                preEvaluationBlockHeader.DeriveBlockHash(proof.StateRootHash, proof.Signature);
-            if (!preEvaluationBlockHeader.VerifySignature(proof.Signature, proof.StateRootHash))
->>>>>>> 3d9ea863
+            else if (
+                !preEvaluationBlockHeader.VerifySignature(proof.Signature, proof.StateRootHash))
             {
                 long idx = preEvaluationBlockHeader.Index;
                 string msg = preEvaluationBlockHeader.ProtocolVersion >= 2
@@ -180,18 +153,7 @@
         /// <inheritdoc cref="IBlockMetadata.TxHash"/>
         public HashDigest<SHA256>? TxHash => _preEvaluationBlockHeader.TxHash;
 
-<<<<<<< HEAD
         public BlockCommit? LastCommit => _preEvaluationBlockHeader.LastCommit;
-
-        /// <inheritdoc cref="IBlockHeader.Signature"/>
-        public ImmutableArray<byte>? Signature { get; }
-
-        /// <inheritdoc cref="IBlockExcerpt.Hash"/>
-        public BlockHash Hash { get; }
-=======
-        /// <inheritdoc cref="IPreEvaluationBlockHeader.Nonce"/>
-        public Nonce Nonce => _preEvaluationBlockHeader.Nonce;
->>>>>>> 3d9ea863
 
         /// <inheritdoc cref="IPreEvaluationBlockHeader.PreEvaluationHash"/>
         public HashDigest<SHA256> PreEvaluationHash =>
