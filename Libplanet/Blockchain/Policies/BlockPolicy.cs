--- conflicted
+++ resolved
@@ -55,17 +55,9 @@
         /// a <see cref="Block{T}"/> follows the policy.  Set to a default implementation
         /// where block's hash algorithm type, bytes count, and transactions count are validated.
         /// </param>
-<<<<<<< HEAD
-        /// <param name="getMaxBlockBytes">The function determining the maximum size of
-        /// a <see cref="Block{T}"/> in number of <c>byte</c>s given
-        /// its <see cref="Block{T}.Index"/>.  Goes to <see cref="GetMaxBlockBytes"/>.
-=======
-        /// <param name="canonicalChainComparer">The custom rule to determine which is the canonical
-        /// chain.  If omitted, <see cref="TotalDifficultyComparer"/> is used by default.</param>
         /// <param name="getMaxTransactionsBytes">The function determining the maximum size of
         /// <see cref="Block{T}.Transactions"/> in number of <c>byte</c>s given
         /// its <see cref="Block{T}.Index"/>.  Goes to <see cref="GetMaxTransactionsBytes"/>.
->>>>>>> 964ea424
         /// Set to a constant size of <c>100</c>KiB, i.e. <c>100 * 1024</c>, by default.</param>
         /// <param name="getMinTransactionsPerBlock">The function determining the minimum number of
         /// <see cref="Transaction{T}"/>s that must be included in a <see cref="Block{T}"/>.
@@ -89,12 +81,7 @@
                 validateNextBlockTx = null,
             Func<BlockChain<T>, Block<T>, BlockPolicyViolationException?>?
                 validateNextBlock = null,
-<<<<<<< HEAD
-            Func<long, long>? getMaxBlockBytes = null,
-=======
-            IComparer<IBlockExcerpt>? canonicalChainComparer = null,
             Func<long, long>? getMaxTransactionsBytes = null,
->>>>>>> 964ea424
             Func<long, int>? getMinTransactionsPerBlock = null,
             Func<long, int>? getMaxTransactionsPerBlock = null,
             Func<long, int>? getMaxTransactionsPerSignerPerBlock = null,
