using System;
using System.Collections.Immutable;
using System.Diagnostics.Contracts;
using System.Linq;
using Libplanet.Action;
using Libplanet.Assets;
using Libplanet.Blocks;
using Libplanet.Tx;

namespace Libplanet.Blockchain.Policies
{
    /// <summary>
    /// A default implementation of <see cref="IBlockPolicy{T}"/> interface.
    /// </summary>
    /// <typeparam name="T">An <see cref="IAction"/> type.  It should match
    /// to <see cref="Block{T}"/>'s type parameter.</typeparam>
    public class BlockPolicy<T> : IBlockPolicy<T>
        where T : IAction, new()
    {
        public static readonly TimeSpan DefaultTargetBlockInterval = TimeSpan.FromSeconds(5);

        private readonly Func<BlockChain<T>, Transaction<T>, TxPolicyViolationException?>
            _validateNextBlockTx;

        private readonly Func<BlockChain<T>, Block<T>, BlockPolicyViolationException?>
            _validateNextBlock;

        private readonly Func<long, long> _getMaxTransactionsBytes;
        private readonly Func<long, int> _getMinTransactionsPerBlock;
        private readonly Func<long, int> _getMaxTransactionsPerBlock;
        private readonly Func<long, int> _getMaxTransactionsPerSignerPerBlock;
<<<<<<< HEAD
=======
        private readonly Func<BlockChain<T>, long> _getNextBlockDifficulty;
        private readonly Func<long, int> _getMinBlockProtocolVersion;
>>>>>>> 4af0f1d2

        /// <summary>
        /// <para>
        /// Creates a default <see cref="BlockPolicy{T}"/> instance.
        /// </para>
        /// <para>
        /// Each unprovided argument will be assigned a default value.  See each parameter
        /// description for more detail.
        /// </para>
        /// </summary>
        /// <param name="blockAction">A <see cref="IAction"/> to executed for
        /// every <see cref="Block{T}"/>.  Set to <see langword="null"/> by default, which results
        /// in no additional execution other than those included in <see cref="Transaction{T}"/>s.
        /// </param>
        /// <param name="blockInterval">Goes to <see cref="BlockInterval"/>.
        /// Set to <see cref="DefaultTargetBlockInterval"/> by default.
        /// </param>
        /// <param name="validateNextBlockTx">The predicate that determines if
        /// a <see cref="Transaction{T}"/> follows the policy.  Set to a constant function of
        /// <see langword="null"/> by default.</param>
        /// <param name="validateNextBlock">The predicate that determines if
        /// a <see cref="Block{T}"/> follows the policy.  Set to a default implementation
        /// where block's hash algorithm type, bytes count, and transactions count are validated.
        /// </param>
        /// <param name="getMaxTransactionsBytes">The function determining the maximum size of
        /// <see cref="Block{T}.Transactions"/> in number of <c>byte</c>s given
        /// its <see cref="Block{T}.Index"/>.  Goes to <see cref="GetMaxTransactionsBytes"/>.
        /// Set to a constant size of <c>100</c>KiB, i.e. <c>100 * 1024</c>, by default.</param>
        /// <param name="getMinTransactionsPerBlock">The function determining the minimum number of
        /// <see cref="Transaction{T}"/>s that must be included in a <see cref="Block{T}"/>.
        /// Goes to <see cref="GetMinTransactionsPerBlock"/>.  Set to a constant function
        /// of <c>0</c> by default.</param>
        /// <param name="getMaxTransactionsPerBlock">The function determining how many
        /// <see cref="Transaction{T}"/>s can be included in a <see cref="Block{T}"/>.
        /// Goes to <see cref="GetMaxTransactionsPerBlock"/>.  Set to a constant function
        /// of <c>100</c> by default.</param>
        /// <param name="getMaxTransactionsPerSignerPerBlock">The function determining the maximum
        /// number of transactions from the same signer that can be included in
        /// a <see cref="Block{T}"/> given the <see cref="Block{T}"/>'s index.
        /// Goes to <see cref="GetMaxTransactionsPerSignerPerBlock"/>.  Set to
        /// <see cref="GetMaxTransactionsPerBlock"/> by default.</param>
        /// <param name="getMinBlockProtocolVersion">The function determining the minimum
        /// block protocol version of a <see cref="Block{T}"/> given the <see cref="Block{T}"/>'s
        /// index.  Set to a constant function of <c>0</c> by default.</param>
        /// <param name="nativeTokens">A fixed set of <see cref="Currency"/> objects that are
        /// supported by the blockchain as first-class citizens.  Empty by default.</param>
        public BlockPolicy(
            IAction? blockAction = null,
            TimeSpan? blockInterval = null,
            Func<BlockChain<T>, Transaction<T>, TxPolicyViolationException?>?
                validateNextBlockTx = null,
            Func<BlockChain<T>, Block<T>, BlockPolicyViolationException?>?
                validateNextBlock = null,
            Func<long, long>? getMaxTransactionsBytes = null,
            Func<long, int>? getMinTransactionsPerBlock = null,
            Func<long, int>? getMaxTransactionsPerBlock = null,
            Func<long, int>? getMaxTransactionsPerSignerPerBlock = null,
            Func<long, int>? getMinBlockProtocolVersion = null,
            IImmutableSet<Currency>? nativeTokens = null)
        {
            BlockAction = blockAction;
            BlockInterval = blockInterval ?? DefaultTargetBlockInterval;
            NativeTokens = nativeTokens ?? ImmutableHashSet<Currency>.Empty;
            _getMaxTransactionsBytes = getMaxTransactionsBytes ?? (_ => 100L * 1024L);
            _getMinTransactionsPerBlock = getMinTransactionsPerBlock ?? (_ => 0);
            _getMaxTransactionsPerBlock = getMaxTransactionsPerBlock ?? (_ => 100);
            _getMaxTransactionsPerSignerPerBlock = getMaxTransactionsPerSignerPerBlock
                ?? GetMaxTransactionsPerBlock;
<<<<<<< HEAD
=======
            _getNextBlockDifficulty = DifficultyAdjustment<T>.AlgorithmFactory(
                BlockInterval, DifficultyStability, MinimumDifficulty);
            _getMinBlockProtocolVersion = getMinBlockProtocolVersion ?? (_ => 0);
>>>>>>> 4af0f1d2

            _validateNextBlockTx = validateNextBlockTx ?? ((_, __) => null);
            if (validateNextBlock is { } vnb)
            {
                _validateNextBlock = vnb;
            }
            else
            {
                _validateNextBlock = (blockchain, block) =>
                {
                    long maxTransactionsBytes = GetMaxTransactionsBytes(block.Index);
                    int minTransactionsPerBlock = GetMinTransactionsPerBlock(block.Index);
                    int maxTransactionsPerBlock = GetMaxTransactionsPerBlock(block.Index);
                    int maxTransactionsPerSignerPerBlock =
                        GetMaxTransactionsPerSignerPerBlock(block.Index);
                    int minBlockProtocolVersion = GetMinBlockProtocolVersion(block.Index);

                    long blockBytes = BlockMarshaler.MarshalTransactions<T>(block.Transactions)
                        .EncodingLength;
                    if (block.ProtocolVersion < minBlockProtocolVersion)
                    {
                        // NOTE: InvalidBlockProtocolVersionException would be more appropriate,
                        // but it is not a BlockPolicyViolationException; as this is a temporary
                        // solution to allow migration, we just use BlockPolicyViolationException.
                        return new BlockPolicyViolationException(
                            $"The minimum block protocol version of block #{block.Index} is " +
                            $"{minBlockProtocolVersion} while the given block has " +
                            $"block protocol versoin {block.ProtocolVersion}.");
                    }
                    else if (blockBytes > maxTransactionsBytes)
                    {
                        return new InvalidBlockBytesLengthException(
                            $"The size of block #{block.Index} {block.Hash} is too large where " +
                            $"the maximum number of bytes allowed is {maxTransactionsBytes}: " +
                            $"{blockBytes}.",
                            blockBytes
                        );
                    }
                    else if (block.Transactions.Count < minTransactionsPerBlock)
                    {
                        return new InvalidBlockTxCountException(
                            $"Block #{block.Index} {block.Hash} should include " +
                            $"at least {minTransactionsPerBlock} transaction(s): " +
                            $"{block.Transactions.Count}",
                            block.Transactions.Count);
                    }
                    else if (block.Transactions.Count > maxTransactionsPerBlock)
                    {
                        return new InvalidBlockTxCountException(
                            $"Block #{block.Index} {block.Hash} should include " +
                            $"at most {maxTransactionsPerBlock} transaction(s): " +
                            $"{block.Transactions.Count}",
                            block.Transactions.Count);
                    }
                    else
                    {
                        var groups = block.Transactions
                            .GroupBy(tx => tx.Signer)
                            .Where(group => group.Count() > maxTransactionsPerSignerPerBlock);
                        if (groups.FirstOrDefault() is { } offendingGroup)
                        {
                            int offendingGroupCount = offendingGroup.Count();
                            return new InvalidBlockTxCountPerSignerException(
                                $"Block #{block.Index} {block.Hash} includes too many " +
                                $"transactions from signer {offendingGroup.Key} where " +
                                $"the maximum number of transactions allowed by a single signer " +
                                $"per block is {maxTransactionsPerSignerPerBlock}: " +
                                $"{offendingGroupCount}",
                                offendingGroup.Key,
                                offendingGroupCount);
                        }
                    }

                    return null;
                };
            }
        }

        /// <inheritdoc/>
        public IAction? BlockAction { get; }

        /// <inheritdoc cref="IBlockPolicy{T}.NativeTokens"/>
        // TODO: This should be configurable through the constructor.
        public IImmutableSet<Currency> NativeTokens { get; }

        /// <summary>
        /// Targeted time interval between two consecutive <see cref="Block{T}"/>s.
        /// </summary>
        public TimeSpan BlockInterval { get; }

        /// <inheritdoc/>
        public virtual TxPolicyViolationException? ValidateNextBlockTx(
            BlockChain<T> blockChain, Transaction<T> transaction)
        {
            return _validateNextBlockTx(blockChain, transaction);
        }

        /// <inheritdoc/>
        public virtual BlockPolicyViolationException? ValidateNextBlock(
            BlockChain<T> blockChain,
            Block<T> nextBlock)
        {
            return _validateNextBlock(blockChain, nextBlock);
        }

        /// <inheritdoc/>
        [Pure]
        public long GetMaxTransactionsBytes(long index) => _getMaxTransactionsBytes(index);

        /// <inheritdoc/>
        [Pure]
        public int GetMinTransactionsPerBlock(long index) => _getMinTransactionsPerBlock(index);

        /// <inheritdoc/>
        [Pure]
        public int GetMaxTransactionsPerBlock(long index) => _getMaxTransactionsPerBlock(index);

        /// <inheritdoc/>
        [Pure]
        public int GetMaxTransactionsPerSignerPerBlock(long index)
            => _getMaxTransactionsPerSignerPerBlock(index);

        /// <inheritdoc/>
        [Pure]
        public int GetMinBlockProtocolVersion(long index)
            => _getMinBlockProtocolVersion(index);
    }
}<|MERGE_RESOLUTION|>--- conflicted
+++ resolved
@@ -29,11 +29,7 @@
         private readonly Func<long, int> _getMinTransactionsPerBlock;
         private readonly Func<long, int> _getMaxTransactionsPerBlock;
         private readonly Func<long, int> _getMaxTransactionsPerSignerPerBlock;
-<<<<<<< HEAD
-=======
-        private readonly Func<BlockChain<T>, long> _getNextBlockDifficulty;
         private readonly Func<long, int> _getMinBlockProtocolVersion;
->>>>>>> 4af0f1d2
 
         /// <summary>
         /// <para>
@@ -102,12 +98,7 @@
             _getMaxTransactionsPerBlock = getMaxTransactionsPerBlock ?? (_ => 100);
             _getMaxTransactionsPerSignerPerBlock = getMaxTransactionsPerSignerPerBlock
                 ?? GetMaxTransactionsPerBlock;
-<<<<<<< HEAD
-=======
-            _getNextBlockDifficulty = DifficultyAdjustment<T>.AlgorithmFactory(
-                BlockInterval, DifficultyStability, MinimumDifficulty);
             _getMinBlockProtocolVersion = getMinBlockProtocolVersion ?? (_ => 0);
->>>>>>> 4af0f1d2
 
             _validateNextBlockTx = validateNextBlockTx ?? ((_, __) => null);
             if (validateNextBlock is { } vnb)
