--- conflicted
+++ resolved
@@ -112,13 +112,8 @@
             }
 
             _logger.Verbose(
-<<<<<<< HEAD
                 "{SessionId}/{ProcessId}: Propose block #{Index} will include " +
-                "{TxCount} transactions.",
-=======
-                "{SessionId}/{ProcessId}: Mined block #{Index} will include " +
                 "{TxCount} transactions",
->>>>>>> 544c03f9
                 sessionId,
                 processId,
                 index,
@@ -149,11 +144,7 @@
 
             _logger.Debug(
                 "{SessionId}/{ProcessId}: Mined block #{Index} {Hash} " +
-<<<<<<< HEAD
-                "with previous hash {PreviousHash}.",
-=======
-                "with difficulty {Difficulty} and previous hash {PreviousHash}",
->>>>>>> 544c03f9
+                "with previous hash {PreviousHash}",
                 sessionId,
                 processId,
                 block.Index,
