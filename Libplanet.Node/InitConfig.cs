using System;
using System.Collections.Generic;
using Libplanet.Blockchain;
using Libplanet.Net;
using Libplanet.Net.Protocols;

namespace Libplanet.Node
{
    /// <summary>
    /// Various options for initializing a <see cref="Swarm{T}"/> instance.
    /// </summary>
    public class InitConfig
    {
        /// <summary>
        /// Hard upper limit on how long to wait for a response when sending messages to peers.
        /// </summary>
        public TimeSpan MaxTimeout { get; set; } = TimeSpan.FromSeconds(120);

        /// <summary>
        /// Hard lower limit on how long to wait for a response when sending messages to peers.
        /// </summary>
        /// <remarks>
        /// Currently unused.
        /// </remarks>
        public TimeSpan MinTimeout { get; set; } = TimeSpan.FromSeconds(1);

        /// <summary>
        /// Determines how many buckets there are for a <see cref="RoutingTable"/>.
        /// </summary>
        public int RoutingTableNumBuckets { get; set; } = Kademlia.TableSize;

        /// <summary>
        /// Determines the bucket size for each bucket in a <see cref="RoutingTable"/>.
        /// </summary>
        public int RoutingTableBucketSize { get; set; } = Kademlia.BucketSize;

        /// <summary>
        /// Determines sampling threshold for <see cref="BlockLocator"/>s.
        /// </summary>
        public int BlockLocatorIndexSampleThreshold { get; set; } = 10;

        /// <summary>
<<<<<<< HEAD
        /// Determines the type of <see cref="ITransport"/> to use.  Set to
        /// <see cref="TransportType.NetMQTransport"/> by default.
        /// </summary>
        public TransportType TransportType { get; set; } =
            TransportType.NetMQTransport;

        /// <summary>
=======
>>>>>>> 61e1a22e
        /// Determines the host.  Set to <c>"localhost"</c> by default.
        /// </summary>
        public string? Host { get; set; } = "localhost";

        /// <summary>
        /// Determines the <em>incoming</em> port.  Set to <c>null</c> by default.
        /// </summary>
        public int? Port { get; set; } = null;

        /// <summary>
        /// The list of <see cref="IceServers"/> to use when connecting to the network.
        /// If <see cref="Host"/> is provided, this gets ignored.
        /// </summary>
        public IEnumerable<IceServer> IceServers { get; set; } = new List<IceServer>();
    }
}<|MERGE_RESOLUTION|>--- conflicted
+++ resolved
@@ -40,16 +40,6 @@
         public int BlockLocatorIndexSampleThreshold { get; set; } = 10;
 
         /// <summary>
-<<<<<<< HEAD
-        /// Determines the type of <see cref="ITransport"/> to use.  Set to
-        /// <see cref="TransportType.NetMQTransport"/> by default.
-        /// </summary>
-        public TransportType TransportType { get; set; } =
-            TransportType.NetMQTransport;
-
-        /// <summary>
-=======
->>>>>>> 61e1a22e
         /// Determines the host.  Set to <c>"localhost"</c> by default.
         /// </summary>
         public string? Host { get; set; } = "localhost";
