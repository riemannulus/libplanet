--- conflicted
+++ resolved
@@ -270,18 +270,13 @@
                 _logger.Verbose(logMsg, count, total, hash, reqId);
                 if (_store.GetBlock<T>(hash) is { } block)
                 {
-<<<<<<< HEAD
                     byte[] blockPayload = Codec.Encode(block.MarshalBlock());
                     payloads.Add(blockPayload);
                     byte[] commitPayload = BlockChain.GetBlockCommit(block.Hash) is { } commit
                         ? commit.ToByteArray()
                         : new byte[0];
                     payloads.Add(commitPayload);
-=======
-                    byte[] payload = Codec.Encode(block.MarshalBlock());
-                    blocks.Add(payload);
                     count++;
->>>>>>> f487ff79
                 }
 
                 if (payloads.Count / 2 == getData.ChunkSize)
