--- conflicted
+++ resolved
@@ -486,15 +486,6 @@
 
             IReadOnlyList<BoundPeer> peersBeforeBootstrap = RoutingTable.Peers;
 
-<<<<<<< HEAD
-=======
-            if (Options.StaticPeers.Any())
-            {
-                await AddPeersAsync(Options.StaticPeers, dialTimeout, cancellationToken)
-                    .ConfigureAwait(false);
-            }
-
->>>>>>> fb4e6221
             await PeerDiscovery.BootstrapAsync(
                 seedPeers,
                 dialTimeout,
