using System;
using System.Collections.Generic;
using System.Net;
using Libplanet.Crypto;
using Libplanet.Net;
using Xunit;
using TransportType = Libplanet.Net.Transports.TransportType;

namespace Libplanet.Node.Tests
{
    public class SwarmConfigTest
    {
        public static IEnumerable<object[]> SerializationData => new[]
        {
            new object[]
            {
<<<<<<< HEAD
                TransportType.TcpTransport,
=======
>>>>>>> 61e1a22e
                "foo",
                1001,
                new List<IceServer>()
                {
                    new IceServer(new Uri("turn://user:cred@www.foo.com:1002")),
                    new IceServer(new Uri("turn://www.bar.com:1003")),
                },
                new List<BoundPeer>()
                {
                    new BoundPeer(
                        new PrivateKey().PublicKey, new DnsEndPoint("localhost", 0)),
                    new BoundPeer(
                        new PrivateKey().PublicKey, new DnsEndPoint("planetarium.com", 1004)),
                },
                false,
            },
            new object[]
            {
<<<<<<< HEAD
                TransportType.NetMQTransport,
=======
>>>>>>> 61e1a22e
                null,
                null,
                new List<IceServer>(),
                new List<BoundPeer>(),
                true,
            },
        };

        [Theory]
        [MemberData(nameof(SerializationData))]
        public void Serialization(
<<<<<<< HEAD
            TransportType transportType,
=======
>>>>>>> 61e1a22e
            string host,
            int? port,
            IEnumerable<IceServer> iceServers,
            IEnumerable<BoundPeer> seedPeers,
            bool render)
        {
            SwarmConfig original = new SwarmConfig()
            {
                InitConfig = new InitConfig()
                {
                    MaxTimeout = TimeSpan.FromSeconds(101),
                    MinTimeout = TimeSpan.FromSeconds(102),
                    RoutingTableNumBuckets = 103,
                    RoutingTableBucketSize = 104,
                    BlockLocatorIndexSampleThreshold = 105,
                    Host = host,
                    Port = port,
                    IceServers = iceServers,
                },
                BootstrapConfig = new BootstrapConfig()
                {
                    SeedPeers = seedPeers,
                    SearchDepth = 107,
                    DialTimeout = TimeSpan.FromSeconds(108),
                },
                PreloadConfig = new PreloadConfig()
                {
                    DialTimeout = TimeSpan.FromSeconds(109),
                    Render = render,
                    DeltaThreshold = 110,
                },
                SyncConfig = new SyncConfig()
                {
                    TipLifespan = TimeSpan.FromSeconds(111),
                    DialTimeout = TimeSpan.FromSeconds(112),
                    BlockBroadcastInterval = TimeSpan.FromSeconds(113),
                    TxBroadcastInterval = TimeSpan.FromSeconds(114),
                    RoutingTableRefreshPeriod = TimeSpan.FromSeconds(116),
                    RoutingTableBoundPeerLifespan = TimeSpan.FromSeconds(117),
                    MaximumPollNumPeers = 118,
                    MinimumBroadcastNumPeers = 119,
                    BlockDemandLifespan = TimeSpan.FromSeconds(120),
                },
            };

            string jsonString = original.ToJson();
            SwarmConfig loaded = SwarmConfig.FromJson(jsonString);

            Assert.True(InitConfigEquals(original.InitConfig, loaded.InitConfig));
            Assert.True(BootstrapConfigEquals(original.BootstrapConfig, loaded.BootstrapConfig));
            Assert.True(PreloadConfigEquals(original.PreloadConfig, loaded.PreloadConfig));
            Assert.True(SyncConfigEquals(original.SyncConfig, loaded.SyncConfig));
        }

        private bool InitConfigEquals(InitConfig first, InitConfig second)
        {
            Assert.Equal(first.MaxTimeout, second.MaxTimeout);
            Assert.Equal(first.MinTimeout, second.MinTimeout);
            Assert.Equal(first.RoutingTableBucketSize, second.RoutingTableBucketSize);
            Assert.Equal(first.RoutingTableNumBuckets, second.RoutingTableNumBuckets);
            Assert.Equal(
                first.BlockLocatorIndexSampleThreshold,
                second.BlockLocatorIndexSampleThreshold);
            Assert.Equal(first.Host, second.Host);
            Assert.Equal(first.Port, second.Port);
            Assert.Equal(first.IceServers, second.IceServers, new IceServerComparer());
            return true;
        }

        private bool BootstrapConfigEquals(BootstrapConfig first, BootstrapConfig second)
        {
            Assert.Equal(first.SeedPeers, second.SeedPeers);
            Assert.Equal(first.SearchDepth, second.SearchDepth);
            Assert.Equal(first.DialTimeout, second.DialTimeout);
            return true;
        }

        private bool PreloadConfigEquals(PreloadConfig first, PreloadConfig second)
        {
            Assert.Equal(first.DialTimeout, second.DialTimeout);
            Assert.Equal(first.Render, second.Render);
            Assert.Equal(first.DeltaThreshold, second.DeltaThreshold);
            return true;
        }

        private bool SyncConfigEquals(SyncConfig first, SyncConfig second)
        {
            Assert.Equal(first.TipLifespan, second.TipLifespan);
            Assert.Equal(first.DialTimeout, second.DialTimeout);
            Assert.Equal(first.BlockBroadcastInterval, second.BlockBroadcastInterval);
            Assert.Equal(first.TxBroadcastInterval, second.TxBroadcastInterval);
            Assert.Equal(first.RoutingTableRefreshPeriod, second.RoutingTableRefreshPeriod);
            Assert.Equal(first.RoutingTableBoundPeerLifespan, second.RoutingTableBoundPeerLifespan);
            Assert.Equal(first.MaximumPollNumPeers, second.MaximumPollNumPeers);
            Assert.Equal(first.MinimumBroadcastNumPeers, second.MinimumBroadcastNumPeers);
            Assert.Equal(first.BlockDemandLifespan, second.BlockDemandLifespan);
            return true;
        }

        private class IceServerComparer : IEqualityComparer<IceServer>
        {
            public bool Equals(IceServer x, IceServer y)
            {
                if (x is null && y is null)
                {
                    return true;
                }
                else if (x is null || y is null)
                {
                    return false;
                }
                else
                {
                    return x.Url == y.Url
                        && x.Username == y.Username
                        && x.Credential == y.Credential;
                }
            }

            public int GetHashCode(IceServer x)
            {
                return x.Url.GetHashCode();
            }
        }
    }
}<|MERGE_RESOLUTION|>--- conflicted
+++ resolved
@@ -4,7 +4,6 @@
 using Libplanet.Crypto;
 using Libplanet.Net;
 using Xunit;
-using TransportType = Libplanet.Net.Transports.TransportType;
 
 namespace Libplanet.Node.Tests
 {
@@ -14,10 +13,6 @@
         {
             new object[]
             {
-<<<<<<< HEAD
-                TransportType.TcpTransport,
-=======
->>>>>>> 61e1a22e
                 "foo",
                 1001,
                 new List<IceServer>()
@@ -36,10 +31,6 @@
             },
             new object[]
             {
-<<<<<<< HEAD
-                TransportType.NetMQTransport,
-=======
->>>>>>> 61e1a22e
                 null,
                 null,
                 new List<IceServer>(),
@@ -51,10 +42,6 @@
         [Theory]
         [MemberData(nameof(SerializationData))]
         public void Serialization(
-<<<<<<< HEAD
-            TransportType transportType,
-=======
->>>>>>> 61e1a22e
             string host,
             int? port,
             IEnumerable<IceServer> iceServers,
