--- conflicted
+++ resolved
@@ -129,68 +129,32 @@
             return CreateSwarm(
                 blockchain,
                 privateKey,
-<<<<<<< HEAD
-                appProtocolVersion,
-                host,
-                listenPort,
-                iceServers,
-                differentAppProtocolVersionEncountered,
-                trustedAppProtocolVersionSigners,
+                appProtocolVersionOptions,
+                hostOptions,
                 options,
                 consensusReactorOption: consensusReactorOption);
-=======
-                appProtocolVersionOptions,
-                hostOptions,
-                options);
->>>>>>> 4af0f1d2
         }
 
         private Swarm<T> CreateSwarm<T>(
             BlockChain<T> blockChain,
             PrivateKey privateKey = null,
-<<<<<<< HEAD
-            AppProtocolVersion? appProtocolVersion = null,
-            string host = null,
-            int? listenPort = null,
-            IEnumerable<IceServer> iceServers = null,
-            DifferentAppProtocolVersionEncountered differentAppProtocolVersionEncountered = null,
-            IEnumerable<PublicKey> trustedAppProtocolVersionSigners = null,
+            AppProtocolVersionOptions appProtocolVersionOptions = null,
+            HostOptions hostOptions = null,
             SwarmOptions options = null,
             ConsensusReactorOption? consensusReactorOption = null
         )
-=======
-            AppProtocolVersionOptions appProtocolVersionOptions = null,
-            HostOptions hostOptions = null,
-            SwarmOptions options = null)
->>>>>>> 4af0f1d2
             where T : IAction, new()
         {
             appProtocolVersionOptions ??= new AppProtocolVersionOptions();
             hostOptions ??= new HostOptions(IPAddress.Loopback.ToString(), new IceServer[] { });
             options ??= new SwarmOptions();
-<<<<<<< HEAD
-            privateKey ??= new PrivateKey();
-
-            var swarm = new Swarm<T>(
-                blockChain,
-                privateKey,
-                appProtocolVersion ?? DefaultAppProtocolVersion,
-                workers: 5,
-                host: host,
-                listenPort: listenPort,
-                iceServers: iceServers,
-                differentAppProtocolVersionEncountered: differentAppProtocolVersionEncountered,
-                trustedAppProtocolVersionSigners: trustedAppProtocolVersionSigners,
-                options: options,
-                consensusOption: consensusReactorOption);
-=======
             var swarm = new Swarm<T>(
                 blockChain,
                 privateKey ?? new PrivateKey(),
                 appProtocolVersionOptions,
                 hostOptions,
-                options);
->>>>>>> 4af0f1d2
+                options,
+                consensusOption: consensusReactorOption);
             _finalizers.Add(async () =>
             {
                 try
