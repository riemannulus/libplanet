--- conflicted
+++ resolved
@@ -125,22 +125,12 @@
             BlockChain<DumbAction> receiverChain = receiverSwarm.BlockChain;
             var seedStateStore = new TrieStateStore(new MemoryKeyValueStore());
             IBlockPolicy<DumbAction> policy = receiverChain.Policy;
-<<<<<<< HEAD
-            Block<DumbAction> mismatchedGenesis = new BlockContent<DumbAction>
-            {
-                PublicKey = receiverKey.PublicKey,
-                Timestamp = DateTimeOffset.MinValue,
-            }
-                .Propose()
-=======
             Block<DumbAction> wrongGenesis = new BlockContent<DumbAction>(
                 index: 0,
                 publicKey: receiverKey.PublicKey,
-                difficulty: 0,
-                totalDifficulty: 0,
-                previousHash: null)
-                .Mine()
->>>>>>> 81384a9c
+                previousHash: null,
+                lastCommit: null)
+                .Propose()
                 .Evaluate(
                     privateKey: receiverKey,
                     blockAction: policy.BlockAction,
