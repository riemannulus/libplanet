--- conflicted
+++ resolved
@@ -14,11 +14,6 @@
         public readonly BlockHash GenesisHash;
         public readonly BlockContent<Arithmetic> GenesisContent;
         public readonly BlockMetadata GenesisMetadata;
-<<<<<<< HEAD
-        public readonly BlockMetadata GenesisMetadataV3;
-        public readonly BlockContent<Arithmetic> Genesis;
-=======
->>>>>>> 6cdef8dc
 
         public readonly PrivateKey Block1Key;
         public readonly PrivateKey Block1Tx0Key;
@@ -49,31 +44,6 @@
             };
             GenesisMetadata = new BlockMetadata(GenesisContent);
             GenesisHash = BlockHash.FromString(
-<<<<<<< HEAD
-                "341e8f360597d5bc45ab96aabc5f1b0608063f30af7bd4153556c9536a07693a"
-            );
-            Block1Key = new PrivateKey(new byte[]
-            {
-                0xfc, 0xf3, 0x0b, 0x33, 0x3d, 0x04, 0xcc, 0xfe, 0xb5, 0x62, 0xf0,
-                0x00, 0xa3, 0x2d, 0xf4, 0x88, 0xe7, 0x15, 0x49, 0x49, 0xd3, 0x1d,
-                0xdc, 0xac, 0x3c, 0xf9, 0x27, 0x8a, 0xcb, 0x57, 0x86, 0xc7,
-            });
-            BlockMetadata1 = new BlockMetadata
-            {
-                Index = 1,
-                Timestamp = new DateTimeOffset(2021, 9, 6, 17, 1, 9, 45, kst),
-                PublicKey = Block1Key.PublicKey,
-                PreviousHash = GenesisHash,
-                TxHash = HashDigest<SHA256>.FromString(
-                    "654698d34b6d9a55b0c93e4ffb2639278324868c91965bc5f96cb3071d6903a0"
-                ),
-            };
-            var block1Tx0Key = PrivateKey.FromString(
-                "2d5c20079bc4b2e6eab9ecbb405da8ba6590c436edfb07b7d4466563d7dac096"
-            );
-            Tx0InBlock1 = new Transaction<Arithmetic>(
-                metadata: new TxMetadata(block1Tx0Key.PublicKey)
-=======
                 "341e8f360597d5bc45ab96aabc5f1b0608063f30af7bd4153556c9536a07693a");
 
             Block1Key = PrivateKey.FromString(
@@ -82,7 +52,6 @@
                 "2d5c20079bc4b2e6eab9ecbb405da8ba6590c436edfb07b7d4466563d7dac096");
             Block1Tx0 = new Transaction<Arithmetic>(
                 metadata: new TxMetadata(Block1Tx0Key.PublicKey)
->>>>>>> 6cdef8dc
                 {
                     Nonce = 0L,
                     GenesisHash = GenesisHash,
@@ -120,7 +89,6 @@
                 Index = 1,
                 Timestamp = new DateTimeOffset(2021, 9, 6, 17, 1, 9, 45, kst),
                 PublicKey = Block1Key.PublicKey,
-                Difficulty = 123,
                 PreviousHash = GenesisHash,
                 Transactions = new[] { Block1Tx0, Block1Tx1 },
             };
@@ -145,7 +113,6 @@
                 Timestamp = new DateTimeOffset(2021, 9, 6, 17, 1, 9, 45, kst),
                 PublicKey = null,
                 Miner = Block1Key.ToAddress(),
-                Difficulty = 123,
                 PreviousHash = GenesisHash,
                 Transactions = new[] { Block1Tx0, Block1Tx1 },
             };
