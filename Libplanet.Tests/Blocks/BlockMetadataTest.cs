using System;
using System.Collections.Immutable;
using System.Security.Cryptography;
using System.Threading;
using System.Threading.Tasks;
using Bencodex;
using Bencodex.Types;
using Libplanet.Blocks;
using Libplanet.Tests.Fixtures;
using Xunit;
using Xunit.Abstractions;
using static Libplanet.ByteUtil;
using static Libplanet.Tests.TestUtils;

namespace Libplanet.Tests.Blocks
{
    public class BlockMetadataTest : BlockContentFixture
    {
        private readonly ITestOutputHelper _output;

        public BlockMetadataTest(ITestOutputHelper output)
        {
            _output = output;
        }

        [Fact]
        public void Constructor()
        {
            DateTimeOffset before = DateTimeOffset.UtcNow;
            var m = new BlockMetadata();
            DateTimeOffset after = DateTimeOffset.UtcNow;
            Assert.Equal(BlockMetadata.CurrentProtocolVersion, m.ProtocolVersion);
            Assert.Equal(0, m.Index);
            Assert.InRange(m.Timestamp, before, after);
            AssertBytesEqual(default(Address), m.Miner);
            AssertBytesEqual(null, m.PreviousHash);
            AssertBytesEqual(null, m.TxHash);
        }

        [Fact]
        public void CopyConstructor()
        {
            var g = new BlockMetadata(GenesisContent);
            AssertBlockMetadataEqual(GenesisContent, g);
            var b1 = new BlockMetadata(Block1Content);
            AssertBlockMetadataEqual(Block1Content, b1);
        }

        [Fact]
        public void ProtocolVersion()
        {
            int v = Block1Metadata.ProtocolVersion;
            Assert.Throws<InvalidBlockProtocolVersionException>(
                () => Block1Metadata.ProtocolVersion = -1
            );
            Assert.Equal(v, Block1Metadata.ProtocolVersion);
            Assert.Throws<InvalidBlockProtocolVersionException>(
                () => Block1Metadata.ProtocolVersion = Block<Arithmetic>.CurrentProtocolVersion + 1
            );
            Assert.Equal(v, Block1Metadata.ProtocolVersion);
        }

        [Fact]
        public void Index()
        {
            long idx = Block1Metadata.Index;
            Assert.Throws<InvalidBlockIndexException>(() => Block1Metadata.Index = -1);
            Assert.Equal(idx, Block1Metadata.Index);
        }

        [Fact]
        public void Timestamp()
        {
            DateTimeOffset kstTimestamp =
                new DateTimeOffset(2021, 9, 7, 9, 30, 12, 345, TimeSpan.FromHours(9));
            Block1Metadata.Timestamp = kstTimestamp;
            Assert.Equal(TimeSpan.Zero, Block1Metadata.Timestamp.Offset);
            Assert.Equal(
                new DateTime(2021, 9, 7, 0, 30, 12, 345),
                Block1Metadata.Timestamp.DateTime
            );
            Assert.Equal(kstTimestamp, Block1Metadata.Timestamp);
        }

        [Fact]
<<<<<<< HEAD
=======
        public void Difficulty()
        {
            BlockMetadata a = Block1Metadata.Copy();
            a.Difficulty = Block1Metadata.Difficulty + 10L;
            Assert.Equal(Block1Metadata.Difficulty + 10L, a.Difficulty);
            Assert.Equal(Block1Metadata.TotalDifficulty + 10, a.TotalDifficulty);

            BlockMetadata b = Block1Metadata.Copy();
            Assert.Throws<InvalidBlockDifficultyException>(() => b.Difficulty = -1);
            Assert.Equal(Block1Metadata.Difficulty, b.Difficulty);
        }

        [Fact]
        public void TotalDifficulty()
        {
            BlockMetadata a = Block1Metadata.Copy();
            a.TotalDifficulty = Block1Metadata.TotalDifficulty + 10;
            Assert.Equal(Block1Metadata.TotalDifficulty + 10, a.TotalDifficulty);
            Assert.Equal(Block1Metadata.Difficulty, a.Difficulty);

            BlockMetadata b = Block1Content.Copy();
            InvalidBlockTotalDifficultyException e =
                Assert.Throws<InvalidBlockTotalDifficultyException>(() => b.TotalDifficulty = -1);
            Assert.Equal(Block1Metadata.TotalDifficulty, b.TotalDifficulty);
            Assert.Equal(Block1Metadata.Difficulty, b.Difficulty);
            Assert.Equal(b.Difficulty, e.Difficulty);
            Assert.Equal(-1, e.TotalDifficulty);

            e = Assert.Throws<InvalidBlockTotalDifficultyException>(
                () => b.TotalDifficulty = b.Difficulty - 1L
            );
            Assert.Equal(Block1Metadata.TotalDifficulty, b.TotalDifficulty);
            Assert.Equal(Block1Metadata.Difficulty, b.Difficulty);
            Assert.Equal(b.Difficulty, e.Difficulty);
            Assert.Equal(b.Difficulty - 1L, e.TotalDifficulty);
        }

        [Fact]
>>>>>>> 6cdef8dc
        public void MakeCandidateData()
        {
            Bencodex.Types.Dictionary expectedGenesis = Bencodex.Types.Dictionary.Empty
                .Add("index", 0L)
                .Add("timestamp", "2021-09-06T04:46:39.123000Z")
                .Add("nonce", ImmutableArray<byte>.Empty)
                .Add(
                    "public_key",
                    ParseHex("0200e02709cc0c051dc105188c454a2e7ef7b36b85da34529d3abc1968167cf54f")
                )
                .Add("protocol_version", 4);
            AssertBencodexEqual(expectedGenesis, GenesisMetadata.MakeCandidateData(default));
            AssertBencodexEqual(
                expectedGenesis.SetItem("nonce", new byte[] { 0x00, 0x01, 0x02 }),
                GenesisMetadata.MakeCandidateData(new Nonce(new byte[] { 0x00, 0x01, 0x02 }))
            );

            Bencodex.Types.Dictionary expectedBlock1 = Bencodex.Types.Dictionary.Empty
                .Add("index", 1L)
                .Add("timestamp", "2021-09-06T08:01:09.045000Z")
                .Add("nonce", new byte[] { 0xff, 0xef, 0x01, 0xcc })
                .Add(
                    "public_key",
                    ParseHex("0215ba27a461a986f4ce7bcda1fd73dc708da767d0405729edaacaad7b7ff60eed")
                )
                .Add(
                    "previous_hash",
                    ParseHex("341e8f360597d5bc45ab96aabc5f1b0608063f30af7bd4153556c9536a07693a")
                )
                .Add(
                    "transaction_fingerprint",
                    ParseHex("654698d34b6d9a55b0c93e4ffb2639278324868c91965bc5f96cb3071d6903a0")
                )
                .Add("protocol_version", 4);
            AssertBencodexEqual(
                expectedBlock1,
                Block1Metadata.MakeCandidateData(new Nonce(new byte[] { 0xff, 0xef, 0x01, 0xcc }))
            );

            Bencodex.Types.Dictionary expectedPv0 = Bencodex.Types.Dictionary.Empty
                .Add("index", 0L)
                .Add("timestamp", "2021-09-06T04:46:39.123000Z")
                .Add("nonce", ImmutableArray<byte>.Empty)
                .Add("reward_beneficiary", ParseHex("268344BA46e6CA2A8a5096565548b9018bc687Ce"));
            AssertBencodexEqual(expectedPv0, GenesisMetadataPv0.MakeCandidateData(default));
            AssertBencodexEqual(
                expectedPv0.SetItem("nonce", new byte[] { 0x00, 0x01, 0x02 }),
                GenesisMetadataPv0.MakeCandidateData(new Nonce(new byte[] { 0x00, 0x01, 0x02 }))
            );

            Bencodex.Types.Dictionary expectedPv1 = Bencodex.Types.Dictionary.Empty
                .Add("index", 1L)
                .Add("timestamp", "2021-09-06T08:01:09.045000Z")
                .Add("nonce", ImmutableArray<byte>.Empty)
                .Add("reward_beneficiary", ParseHex("8a29de186B85560D708451101C4Bf02D63b25c50"))
                .Add(
                    "previous_hash",
                    ParseHex("341e8f360597d5bc45ab96aabc5f1b0608063f30af7bd4153556c9536a07693a")
                )
                .Add(
                    "transaction_fingerprint",
                    ParseHex("654698d34b6d9a55b0c93e4ffb2639278324868c91965bc5f96cb3071d6903a0")
                )
                .Add("protocol_version", 1);
            AssertBencodexEqual(expectedPv1, Block1MetadataPv1.MakeCandidateData(default));
            AssertBencodexEqual(
                expectedPv1.SetItem("nonce", new byte[] { 0x00, 0x01, 0x02 }),
                Block1MetadataPv1.MakeCandidateData(new Nonce(new byte[] { 0x00, 0x01, 0x02 }))
            );
        }

        [Fact]
        public void MakeCandidateDataPv1()
        {
            Bencodex.Types.Dictionary expected = Bencodex.Types.Dictionary.Empty
                .Add("index", 1L)
                .Add("timestamp", "2021-09-06T08:01:09.045000Z")
                .Add("nonce", new byte[] { 0xff, 0xef, 0x01, 0xcc })
                .Add(
                    "reward_beneficiary",
                    ParseHex("8a29de186B85560D708451101C4Bf02D63b25c50")
                )
                .Add(
                    "previous_hash",
                    ParseHex(
                        "341e8f360597d5bc45ab96aabc5f1b0608063f30af7bd4153556c9536a07693a"
                    )
                )
                .Add(
                    "transaction_fingerprint",
                    ParseHex(
                        "654698d34b6d9a55b0c93e4ffb2639278324868c91965bc5f96cb3071d6903a0"
                    )
                )
                .Add("protocol_version", 1);
            AssertBencodexEqual(
                expected,
                Block1MetadataPv1.MakeCandidateData(
                    new Nonce(new byte[] { 0xff, 0xef, 0x01, 0xcc }))
            );
        }

        [Fact]
        public void MakeCandidateDataPv0()
        {
            Bencodex.Types.Dictionary expected = Bencodex.Types.Dictionary.Empty
                .Add("index", 0L)
                .Add("timestamp", "2021-09-06T04:46:39.123000Z")
                .Add("nonce", ImmutableArray<byte>.Empty)
                .Add(
                    "reward_beneficiary",
                    ParseHex("268344BA46e6CA2A8a5096565548b9018bc687Ce")
                );
            AssertBencodexEqual(
                (IValue)expected.Remove((Text)"protocol_version"),
                GenesisMetadataPv0.MakeCandidateData(default)
            );
        }

        [Fact]
        public void DerivePreEvaluationHash()
        {
            ImmutableArray<byte> FromHex(string hex) =>
                ParseHex(hex).ToImmutableArray();

            HashDigest<SHA256> hash = GenesisMetadata.DerivePreEvaluationHash(default);
            AssertBytesEqual(
                FromHex("089b110e22d007fe66ad5078864ee0b5fdba4de487712b1c4175fd78ae8eecb9"),
                hash.ByteArray);

<<<<<<< HEAD
            hash = BlockMetadata1.DerivePreEvaluationHash(
                new Nonce(FromHex("e7c1adf92c65d35aaae5")));
=======
            hash = Block1Metadata.DerivePreEvaluationHash(
                new Nonce(FromHex("e7c1adf92c65d35aaae5"))
            );
>>>>>>> 6cdef8dc
            AssertBytesEqual(
                FromHex("9ae70453c854c69c03e9841e117d269b97615dcf4f580fb99577d981d3f61ebf"),
                hash.ByteArray);
        }

        [Fact]
        public void MineNonce()
        {
            var codec = new Codec();
            var difficulty = 5000L;

            (Nonce nonce, HashDigest<SHA256> preEvalHash) =
                GenesisMetadata.MineNonce(difficulty);
            Assert.True(Satisfies(preEvalHash.ByteArray, difficulty));
            HashDigest<SHA256> actual = HashDigest<SHA256>.DeriveFrom(
                    codec.Encode(GenesisMetadata.MakeCandidateData(nonce)));
            AssertBytesEqual(actual.ByteArray, preEvalHash.ByteArray);
        }

        [Fact]
        public void CancelMineNonce()
        {
            using (CancellationTokenSource source = new CancellationTokenSource())
            {
<<<<<<< HEAD
=======
                Block1Metadata.Difficulty = long.MaxValue;

>>>>>>> 6cdef8dc
                Exception exception = null;
                Task task = Task.Run(() =>
                {
                    try
                    {
<<<<<<< HEAD
                        BlockMetadata1.MineNonce(5_000_000, source.Token);
=======
                        if (workers is int w)
                        {
                            Block1Metadata.MineNonce(w, source.Token);
                        }
                        else
                        {
                            Block1Metadata.MineNonce(source.Token);
                        }
>>>>>>> 6cdef8dc
                    }
                    catch (OperationCanceledException ce)
                    {
                        exception = ce;
                    }
                });

                source.Cancel();
                bool taskEnded = task.Wait(TimeSpan.FromSeconds(10));
                Assert.True(taskEnded);
                Assert.NotNull(exception);
                Assert.IsAssignableFrom<OperationCanceledException>(exception);
            }
        }
    }
}<|MERGE_RESOLUTION|>--- conflicted
+++ resolved
@@ -83,47 +83,6 @@
         }
 
         [Fact]
-<<<<<<< HEAD
-=======
-        public void Difficulty()
-        {
-            BlockMetadata a = Block1Metadata.Copy();
-            a.Difficulty = Block1Metadata.Difficulty + 10L;
-            Assert.Equal(Block1Metadata.Difficulty + 10L, a.Difficulty);
-            Assert.Equal(Block1Metadata.TotalDifficulty + 10, a.TotalDifficulty);
-
-            BlockMetadata b = Block1Metadata.Copy();
-            Assert.Throws<InvalidBlockDifficultyException>(() => b.Difficulty = -1);
-            Assert.Equal(Block1Metadata.Difficulty, b.Difficulty);
-        }
-
-        [Fact]
-        public void TotalDifficulty()
-        {
-            BlockMetadata a = Block1Metadata.Copy();
-            a.TotalDifficulty = Block1Metadata.TotalDifficulty + 10;
-            Assert.Equal(Block1Metadata.TotalDifficulty + 10, a.TotalDifficulty);
-            Assert.Equal(Block1Metadata.Difficulty, a.Difficulty);
-
-            BlockMetadata b = Block1Content.Copy();
-            InvalidBlockTotalDifficultyException e =
-                Assert.Throws<InvalidBlockTotalDifficultyException>(() => b.TotalDifficulty = -1);
-            Assert.Equal(Block1Metadata.TotalDifficulty, b.TotalDifficulty);
-            Assert.Equal(Block1Metadata.Difficulty, b.Difficulty);
-            Assert.Equal(b.Difficulty, e.Difficulty);
-            Assert.Equal(-1, e.TotalDifficulty);
-
-            e = Assert.Throws<InvalidBlockTotalDifficultyException>(
-                () => b.TotalDifficulty = b.Difficulty - 1L
-            );
-            Assert.Equal(Block1Metadata.TotalDifficulty, b.TotalDifficulty);
-            Assert.Equal(Block1Metadata.Difficulty, b.Difficulty);
-            Assert.Equal(b.Difficulty, e.Difficulty);
-            Assert.Equal(b.Difficulty - 1L, e.TotalDifficulty);
-        }
-
-        [Fact]
->>>>>>> 6cdef8dc
         public void MakeCandidateData()
         {
             Bencodex.Types.Dictionary expectedGenesis = Bencodex.Types.Dictionary.Empty
@@ -254,14 +213,8 @@
                 FromHex("089b110e22d007fe66ad5078864ee0b5fdba4de487712b1c4175fd78ae8eecb9"),
                 hash.ByteArray);
 
-<<<<<<< HEAD
-            hash = BlockMetadata1.DerivePreEvaluationHash(
+            hash = Block1Metadata.DerivePreEvaluationHash(
                 new Nonce(FromHex("e7c1adf92c65d35aaae5")));
-=======
-            hash = Block1Metadata.DerivePreEvaluationHash(
-                new Nonce(FromHex("e7c1adf92c65d35aaae5"))
-            );
->>>>>>> 6cdef8dc
             AssertBytesEqual(
                 FromHex("9ae70453c854c69c03e9841e117d269b97615dcf4f580fb99577d981d3f61ebf"),
                 hash.ByteArray);
@@ -286,28 +239,12 @@
         {
             using (CancellationTokenSource source = new CancellationTokenSource())
             {
-<<<<<<< HEAD
-=======
-                Block1Metadata.Difficulty = long.MaxValue;
-
->>>>>>> 6cdef8dc
                 Exception exception = null;
                 Task task = Task.Run(() =>
                 {
                     try
                     {
-<<<<<<< HEAD
-                        BlockMetadata1.MineNonce(5_000_000, source.Token);
-=======
-                        if (workers is int w)
-                        {
-                            Block1Metadata.MineNonce(w, source.Token);
-                        }
-                        else
-                        {
-                            Block1Metadata.MineNonce(source.Token);
-                        }
->>>>>>> 6cdef8dc
+                        Block1Metadata.MineNonce(5_000_000, source.Token);
                     }
                     catch (OperationCanceledException ce)
                     {
