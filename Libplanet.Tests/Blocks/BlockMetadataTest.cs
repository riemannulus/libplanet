--- conflicted
+++ resolved
@@ -79,10 +79,9 @@
                 timestamp: kstTimestamp,
                 miner: Block1Metadata.Miner,
                 publicKey: Block1Metadata.PublicKey,
-                difficulty: Block1Metadata.Difficulty,
-                totalDifficulty: Block1Metadata.TotalDifficulty,
                 previousHash: Block1Metadata.PreviousHash,
-                txHash: Block1Metadata.TxHash);
+                txHash: Block1Metadata.TxHash,
+                lastCommit: null);
             Assert.Equal(TimeSpan.Zero, metadata.Timestamp.Offset);
             Assert.Equal(
                 new DateTime(2021, 9, 7, 0, 30, 12, 345),
@@ -91,64 +90,6 @@
         }
 
         [Fact]
-<<<<<<< HEAD
-=======
-        public void Difficulty()
-        {
-            Assert.Throws<InvalidBlockTotalDifficultyException>(() => new BlockMetadata(
-                index: Block1Metadata.Index,
-                publicKey: Block1Metadata.PublicKey,
-                difficulty: Block1Metadata.Difficulty + 10L,
-                totalDifficulty: Block1Metadata.TotalDifficulty,
-                previousHash: Block1Metadata.PreviousHash,
-                txHash: Block1Metadata.TxHash));
-            Assert.Throws<InvalidBlockDifficultyException>(() => new BlockMetadata(
-                index: Block1Metadata.Index,
-                publicKey: Block1Metadata.PublicKey,
-                difficulty: -1L,
-                totalDifficulty: Block1Metadata.TotalDifficulty,
-                previousHash: Block1Metadata.PreviousHash,
-                txHash: Block1Metadata.TxHash));
-        }
-
-        [Fact]
-        public void TotalDifficulty()
-        {
-            BlockMetadata metadata = new BlockMetadata(
-                index: Block1Metadata.Index,
-                publicKey: Block1Metadata.PublicKey,
-                difficulty: Block1Metadata.Difficulty,
-                totalDifficulty: Block1Metadata.TotalDifficulty + 10,
-                previousHash: Block1Metadata.PreviousHash,
-                txHash: Block1Metadata.TxHash);
-            Assert.Equal(Block1Metadata.TotalDifficulty + 10, metadata.TotalDifficulty);
-            Assert.Equal(Block1Metadata.Difficulty, metadata.Difficulty);
-
-            // Negative total difficulty is not allowed.
-            InvalidBlockTotalDifficultyException e =
-                Assert.Throws<InvalidBlockTotalDifficultyException>(() => new BlockMetadata(
-                index: Block1Metadata.Index,
-                publicKey: Block1Metadata.PublicKey,
-                difficulty: Block1Metadata.Difficulty,
-                totalDifficulty: -1L,
-                previousHash: Block1Metadata.PreviousHash,
-                txHash: Block1Metadata.TxHash));
-            Assert.Equal(-1, e.TotalDifficulty);
-
-            // Total difficulty less than difficulty is not allowed.
-            e = Assert.Throws<InvalidBlockTotalDifficultyException>(
-                () => new BlockMetadata(
-                index: Block1Metadata.Index,
-                publicKey: Block1Metadata.PublicKey,
-                difficulty: Block1Metadata.Difficulty,
-                totalDifficulty: Block1Metadata.Difficulty - 1L,
-                previousHash: Block1Metadata.PreviousHash,
-                txHash: Block1Metadata.TxHash));
-            Assert.Equal(Block1Metadata.Difficulty - 1L, e.TotalDifficulty);
-        }
-
-        [Fact]
->>>>>>> ebc6a6b5
         public void PreviousHash()
         {
             Assert.Throws<InvalidBlockPreviousHashException>(() => new BlockMetadata(
@@ -322,17 +263,6 @@
         {
             using (CancellationTokenSource source = new CancellationTokenSource())
             {
-<<<<<<< HEAD
-=======
-                BlockMetadata metadata = new BlockMetadata(
-                    index: Block1Metadata.Index,
-                    publicKey: Block1Metadata.PublicKey,
-                    difficulty: long.MaxValue,
-                    totalDifficulty: Block1Metadata.TotalDifficulty + long.MaxValue,
-                    previousHash: Block1Metadata.PreviousHash,
-                    txHash: Block1Metadata.TxHash);
-
->>>>>>> ebc6a6b5
                 Exception exception = null;
                 Task task = Task.Run(() =>
                 {
