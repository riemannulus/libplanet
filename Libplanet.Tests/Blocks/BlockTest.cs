--- conflicted
+++ resolved
@@ -32,19 +32,12 @@
             var contents = new BlockContentFixture();
             var random = new System.Random();
             var stateRootHash = random.NextHashDigest<SHA256>();
-<<<<<<< HEAD
             PreEvaluationBlock<Arithmetic> preEval = contents.GenesisContent.Propose();
-            ImmutableArray<byte> sig =
+            ImmutableArray<byte> signature =
                 preEval.Header.MakeSignature(contents.GenesisKey, stateRootHash);
-            var block = new Block<Arithmetic>(preEval, stateRootHash, sig);
+            var hash = preEval.Header.DeriveBlockHash(stateRootHash, signature);
+            var block = new Block<Arithmetic>(preEval, (stateRootHash, signature, hash));
             AssertPreEvaluationBlocksEqual(preEval, block);
-=======
-            var preEvalBlock = contents.GenesisContent.Mine();
-            var signature = preEvalBlock.Header.MakeSignature(contents.GenesisKey, stateRootHash);
-            var hash = preEvalBlock.Header.DeriveBlockHash(stateRootHash, signature);
-            var block = new Block<Arithmetic>(preEvalBlock, (stateRootHash, signature, hash));
-            AssertPreEvaluationBlocksEqual(preEvalBlock, block);
->>>>>>> 3d9ea863
             AssertBytesEqual(stateRootHash, block.StateRootHash);
             AssertBytesEqual(signature, block.Signature);
         }
