using System;
<<<<<<< HEAD
=======
using System.Linq;
using System.Threading.Tasks;
>>>>>>> 9dc5036a
using Libplanet.Blockchain;
using Libplanet.Blockchain.Policies;
using Libplanet.Crypto;
using Libplanet.Tests.Common.Action;
using Libplanet.Tests.Store;
using Libplanet.Tx;
using Xunit;
using Xunit.Abstractions;

namespace Libplanet.Tests.Blockchain.Policies
{
    public class BlockPolicyTest : IDisposable
    {
        private static readonly DateTimeOffset FixtureEpoch =
            new DateTimeOffset(2018, 1, 1, 0, 0, 0, TimeSpan.Zero);

        private readonly ITestOutputHelper _output;

        private StoreFixture _fx;
        private BlockChain<DumbAction> _chain;
        private IBlockPolicy<DumbAction> _policy;
        private IStagePolicy<DumbAction> _stagePolicy;

        public BlockPolicyTest(ITestOutputHelper output)
        {
            _fx = new MemoryStoreFixture();
            _output = output;
            _policy = new BlockPolicy<DumbAction>(
                blockAction: null,
                blockInterval: TimeSpan.FromMilliseconds(3 * 60 * 60 * 1000));
            _stagePolicy = new VolatileStagePolicy<DumbAction>();
            _chain = new BlockChain<DumbAction>(
                _policy,
                _stagePolicy,
                _fx.Store,
                _fx.StateStore,
                _fx.GenesisBlock);
        }

        public void Dispose()
        {
            _fx.Dispose();
        }

        [Fact]
        public void Constructors()
        {
            var tenSec = new TimeSpan(0, 0, 10);
            var a = new BlockPolicy<DumbAction>(
                blockAction: null,
                blockInterval: tenSec);
            Assert.Equal(tenSec, a.BlockInterval);

            var b = new BlockPolicy<DumbAction>(
                blockInterval: TimeSpan.FromMilliseconds(65000));
            Assert.Equal(
                new TimeSpan(0, 1, 5),
                b.BlockInterval);

            var c = new BlockPolicy<DumbAction>();
            Assert.Equal(
                new TimeSpan(0, 0, 5),
                c.BlockInterval);
        }

        [Fact]
        public void ValidateNextBlockTx()
        {
            var validKey = new PrivateKey();

            TxPolicyViolationException IsSignerValid(
                BlockChain<DumbAction> chain, Transaction<DumbAction> tx)
            {
                var validAddress = validKey.PublicKey.ToAddress();
                return tx.Signer.Equals(validAddress)
                    ? null
                    : new TxPolicyViolationException("invalid signer", tx.Id);
            }

            var policy = new BlockPolicy<DumbAction>(validateNextBlockTx: IsSignerValid);

            // Valid Transaction
            var validTx = _chain.MakeTransaction(validKey, new DumbAction[] { });
            var expected = policy.ValidateNextBlockTx(_chain, validTx);
            Assert.Null(expected);

            // Invalid Transaction
            var invalidKey = new PrivateKey();
            var invalidTx = _chain.MakeTransaction(invalidKey, new DumbAction[] { });
            expected = policy.ValidateNextBlockTx(_chain, invalidTx);
            Assert.NotNull(expected);
        }

        [Fact]
        public void ValidateNextBlockTxWithInnerException()
        {
            var validKey = new PrivateKey();
            var invalidKey = new PrivateKey();

            TxPolicyViolationException IsSignerValid(
                BlockChain<DumbAction> chain, Transaction<DumbAction> tx)
            {
                var validAddress = validKey.PublicKey.ToAddress();
                return tx.Signer.Equals(validAddress)
                    ? null
                    : new TxPolicyViolationException("invalid signer", tx.Id);
            }

            //Invalid Transaction with inner-exception
            TxPolicyViolationException IsSignerValidWithInnerException(
                BlockChain<DumbAction> chain, Transaction<DumbAction> tx)
            {
                var validAddress = validKey.PublicKey.ToAddress();
                return tx.Signer.Equals(validAddress)
                    ? null
                    : new TxPolicyViolationException(
                        "invalid signer",
                        tx.Id,
                        new InvalidTxSignatureException("Invalid Signature", tx.Id));
            }

            // Invalid Transaction without Inner-exception
            var policy = new BlockPolicy<DumbAction>(
                validateNextBlockTx: IsSignerValid);

            var invalidTx = _chain.MakeTransaction(invalidKey, new DumbAction[] { });
            var expected = policy.ValidateNextBlockTx(_chain, invalidTx);
            Assert.NotNull(expected);
            Assert.Null(expected.InnerException);

            // Invalid Transaction with Inner-exception.
            policy = new BlockPolicy<DumbAction>(
                validateNextBlockTx: IsSignerValidWithInnerException);

            invalidTx = _chain.MakeTransaction(invalidKey, new DumbAction[] { });
            expected = policy.ValidateNextBlockTx(_chain, invalidTx);
            Assert.NotNull(expected);
            Assert.NotNull(expected.InnerException);
        }
<<<<<<< HEAD
=======

        [Fact]
        public async Task GetNextBlockDifficulty()
        {
            var store = new MemoryStore();
            var stateStore = new TrieStateStore(new MemoryKeyValueStore());
            var dateTimeOffset = FixtureEpoch;
            var chain =
                TestUtils.MakeBlockChain(_policy, store, stateStore, timestamp: dateTimeOffset);
            var miner = new PrivateKey();
            Assert.Equal(
                1024,
                _policy.GetNextBlockDifficulty(chain)
            );
            dateTimeOffset = FixtureEpoch + TimeSpan.FromHours(1);
            await chain.MineBlock(miner, dateTimeOffset);

            Assert.Equal(
                1032,
                _policy.GetNextBlockDifficulty(chain)
            );
            dateTimeOffset = FixtureEpoch + TimeSpan.FromHours(3);
            await chain.MineBlock(miner, dateTimeOffset);

            Assert.Equal(
                1040,
                _policy.GetNextBlockDifficulty(chain)
            );
            dateTimeOffset = FixtureEpoch + TimeSpan.FromHours(7);
            await chain.MineBlock(miner, dateTimeOffset);

            Assert.Equal(
                1040,
                _policy.GetNextBlockDifficulty(chain)
            );
            dateTimeOffset = FixtureEpoch + TimeSpan.FromHours(9);
            await chain.MineBlock(miner, dateTimeOffset);

            Assert.Equal(
                1048,
                _policy.GetNextBlockDifficulty(chain)
            );
            dateTimeOffset = FixtureEpoch + TimeSpan.FromHours(13);
            await chain.MineBlock(miner, dateTimeOffset);

            Assert.Equal(
                1048,
                _policy.GetNextBlockDifficulty(chain)
            );
        }

        [Fact]
        public async Task GetMinTransactionsPerBlock()
        {
            const int policyLimit = 2;

            var store = new MemoryStore();
            var stateStore = new TrieStateStore(new MemoryKeyValueStore());
            var policy = new BlockPolicy<DumbAction>(
                blockAction: new MinerReward(1),
                getMinTransactionsPerBlock: index => index == 0 ? 0 : policyLimit);
            var privateKey = new PrivateKey();
            var chain = TestUtils.MakeBlockChain(policy, store, stateStore);

            _ = chain.MakeTransaction(privateKey, new DumbAction[] { });
            Assert.Single(chain.ListStagedTransactions());

            // Tests if MineBlock() method will throw an exception if less than the minimum
            // transactions are present
            await Assert.ThrowsAsync<OperationCanceledException>(
                async () => await chain.MineBlock(new PrivateKey()));
        }

        [Fact]
        public async Task GetMaxTransactionsPerBlock()
        {
            const int generatedTxCount = 10;
            const int policyLimit = 2;

            var store = new MemoryStore();
            var stateStore = new TrieStateStore(new MemoryKeyValueStore());
            var policy = new BlockPolicy<DumbAction>(
                getMaxTransactionsPerBlock: _ => policyLimit);
            var privateKey = new PrivateKey();
            var chain = TestUtils.MakeBlockChain(policy, store, stateStore);

            _ = Enumerable
                    .Range(0, generatedTxCount)
                    .Select(_ => chain.MakeTransaction(privateKey, new DumbAction[] { }))
                    .ToList();
            Assert.Equal(generatedTxCount, chain.ListStagedTransactions().Count);

            var block = await chain.MineBlock(privateKey);
            Assert.Equal(policyLimit, block.Transactions.Count);
        }

        [Fact]
        public async Task GetMaxTransactionsPerSignerPerBlock()
        {
            const int keyCount = 2;
            const int generatedTxCount = 10;
            const int policyLimit = 2;

            var store = new MemoryStore();
            var stateStore = new TrieStateStore(new MemoryKeyValueStore());
            var policy = new BlockPolicy<DumbAction>(
                getMaxTransactionsPerSignerPerBlock: _ => policyLimit);
            var privateKeys = Enumerable.Range(0, keyCount).Select(_ => new PrivateKey()).ToList();
            var minerKey = privateKeys.First();
            var chain = TestUtils.MakeBlockChain(policy, store, stateStore);

            privateKeys.ForEach(
                key => _ = Enumerable
                    .Range(0, generatedTxCount)
                    .Select(_ => chain.MakeTransaction(key, new DumbAction[] { }))
                    .ToList());
            Assert.Equal(generatedTxCount * keyCount, chain.ListStagedTransactions().Count);

            var block = await chain.MineBlock(minerKey);
            Assert.Equal(policyLimit * keyCount, block.Transactions.Count);
            privateKeys.ForEach(
                key => Assert.Equal(
                    policyLimit,
                    block.Transactions.Count(tx => tx.Signer.Equals(key.ToAddress()))));
        }
>>>>>>> 9dc5036a
    }
}<|MERGE_RESOLUTION|>--- conflicted
+++ resolved
@@ -1,12 +1,10 @@
 using System;
-<<<<<<< HEAD
-=======
 using System.Linq;
-using System.Threading.Tasks;
->>>>>>> 9dc5036a
 using Libplanet.Blockchain;
 using Libplanet.Blockchain.Policies;
 using Libplanet.Crypto;
+using Libplanet.Store;
+using Libplanet.Store.Trie;
 using Libplanet.Tests.Common.Action;
 using Libplanet.Tests.Store;
 using Libplanet.Tx;
@@ -143,61 +141,9 @@
             Assert.NotNull(expected);
             Assert.NotNull(expected.InnerException);
         }
-<<<<<<< HEAD
-=======
-
-        [Fact]
-        public async Task GetNextBlockDifficulty()
-        {
-            var store = new MemoryStore();
-            var stateStore = new TrieStateStore(new MemoryKeyValueStore());
-            var dateTimeOffset = FixtureEpoch;
-            var chain =
-                TestUtils.MakeBlockChain(_policy, store, stateStore, timestamp: dateTimeOffset);
-            var miner = new PrivateKey();
-            Assert.Equal(
-                1024,
-                _policy.GetNextBlockDifficulty(chain)
-            );
-            dateTimeOffset = FixtureEpoch + TimeSpan.FromHours(1);
-            await chain.MineBlock(miner, dateTimeOffset);
-
-            Assert.Equal(
-                1032,
-                _policy.GetNextBlockDifficulty(chain)
-            );
-            dateTimeOffset = FixtureEpoch + TimeSpan.FromHours(3);
-            await chain.MineBlock(miner, dateTimeOffset);
-
-            Assert.Equal(
-                1040,
-                _policy.GetNextBlockDifficulty(chain)
-            );
-            dateTimeOffset = FixtureEpoch + TimeSpan.FromHours(7);
-            await chain.MineBlock(miner, dateTimeOffset);
-
-            Assert.Equal(
-                1040,
-                _policy.GetNextBlockDifficulty(chain)
-            );
-            dateTimeOffset = FixtureEpoch + TimeSpan.FromHours(9);
-            await chain.MineBlock(miner, dateTimeOffset);
-
-            Assert.Equal(
-                1048,
-                _policy.GetNextBlockDifficulty(chain)
-            );
-            dateTimeOffset = FixtureEpoch + TimeSpan.FromHours(13);
-            await chain.MineBlock(miner, dateTimeOffset);
-
-            Assert.Equal(
-                1048,
-                _policy.GetNextBlockDifficulty(chain)
-            );
-        }
-
-        [Fact]
-        public async Task GetMinTransactionsPerBlock()
+
+        [Fact]
+        public void GetMinTransactionsPerBlock()
         {
             const int policyLimit = 2;
 
@@ -214,12 +160,12 @@
 
             // Tests if MineBlock() method will throw an exception if less than the minimum
             // transactions are present
-            await Assert.ThrowsAsync<OperationCanceledException>(
-                async () => await chain.MineBlock(new PrivateKey()));
-        }
-
-        [Fact]
-        public async Task GetMaxTransactionsPerBlock()
+            Assert.Throws<OperationCanceledException>(
+                () => chain.ProposeBlock(new PrivateKey()));
+        }
+
+        [Fact]
+        public void GetMaxTransactionsPerBlock()
         {
             const int generatedTxCount = 10;
             const int policyLimit = 2;
@@ -237,12 +183,12 @@
                     .ToList();
             Assert.Equal(generatedTxCount, chain.ListStagedTransactions().Count);
 
-            var block = await chain.MineBlock(privateKey);
+            var block = chain.ProposeBlock(privateKey);
             Assert.Equal(policyLimit, block.Transactions.Count);
         }
 
         [Fact]
-        public async Task GetMaxTransactionsPerSignerPerBlock()
+        public void GetMaxTransactionsPerSignerPerBlock()
         {
             const int keyCount = 2;
             const int generatedTxCount = 10;
@@ -263,13 +209,12 @@
                     .ToList());
             Assert.Equal(generatedTxCount * keyCount, chain.ListStagedTransactions().Count);
 
-            var block = await chain.MineBlock(minerKey);
+            var block = chain.ProposeBlock(minerKey);
             Assert.Equal(policyLimit * keyCount, block.Transactions.Count);
             privateKeys.ForEach(
                 key => Assert.Equal(
                     policyLimit,
                     block.Transactions.Count(tx => tx.Signer.Equals(key.ToAddress()))));
         }
->>>>>>> 9dc5036a
     }
 }