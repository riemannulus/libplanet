--- conflicted
+++ resolved
@@ -90,29 +90,16 @@
             _renderer.ResetRecords();
 
             _emptyTransaction = new List<Transaction<DumbAction>>();
-<<<<<<< HEAD
-            _validNext = new BlockContent<DumbAction>
-            {
-                Index = 1,
-                PublicKey = _fx.Miner.PublicKey,
-                PreviousHash = _fx.GenesisBlock.Hash,
-                Timestamp = _fx.GenesisBlock.Timestamp.AddSeconds(1),
-                Transactions = _emptyTransaction,
-            }.Propose().Evaluate(_fx.Miner, _blockChain);
-=======
             _validNext = new BlockContent<DumbAction>(
                 protocolVersion: BlockMetadata.CurrentProtocolVersion,
                 index: 1,
                 timestamp: _fx.GenesisBlock.Timestamp.AddSeconds(1),
                 miner: null,
                 publicKey: _fx.Miner.PublicKey,
-                difficulty: 1024L,
-                totalDifficulty: _fx.GenesisBlock.TotalDifficulty + 1024L,
                 previousHash: _fx.GenesisBlock.Hash,
                 txHash: null,
-                transactions: _emptyTransaction)
-                .Mine().Evaluate(_fx.Miner, _blockChain);
->>>>>>> 81384a9c
+                lastCommit: null,
+                transactions: _emptyTransaction).Propose().Evaluate(_fx.Miner, _blockChain);
         }
 
         public void Dispose()
