using System;
using System.Collections.Immutable;
using System.Linq;
using Bencodex.Types;
using Libplanet.Blockchain;
using Libplanet.Blockchain.Policies;
using Libplanet.Blocks;
using Libplanet.Consensus;
using Libplanet.Crypto;
using Libplanet.Store;
using Libplanet.Store.Trie;
using Libplanet.Tests.Common.Action;
using Xunit;

namespace Libplanet.Tests.Blockchain
{
    public partial class BlockChainTest
    {
        [Fact]
        public void ValidateNextBlock()
        {
            Block<DumbAction> validNextBlock = new BlockContent<DumbAction>(
<<<<<<< HEAD
                protocolVersion: BlockMetadata.CurrentProtocolVersion,
                index: 1L,
                timestamp: _fx.GenesisBlock.Timestamp.AddDays(1),
                miner: _fx.Miner.PublicKey.ToAddress(),
                publicKey: _fx.Miner.PublicKey,
                previousHash: _fx.GenesisBlock.Hash,
                txHash: null,
                lastCommit: null,
                transactions: _emptyTransaction).Propose().Evaluate(_fx.Miner, _blockChain);
=======
                new BlockMetadata(
                    protocolVersion: BlockMetadata.CurrentProtocolVersion,
                    index: 1L,
                    timestamp: _fx.GenesisBlock.Timestamp.AddDays(1),
                    miner: _fx.Miner.PublicKey.ToAddress(),
                    publicKey: _fx.Miner.PublicKey,
                    difficulty: 1024L,
                    totalDifficulty: _fx.GenesisBlock.TotalDifficulty + 1024L,
                    previousHash: _fx.GenesisBlock.Hash,
                    txHash: null),
                transactions: _emptyTransactions)
                .Mine()
                .Evaluate(_fx.Miner, _blockChain);
>>>>>>> 3d9ea863
            _blockChain.Append(validNextBlock);
            Assert.Equal(_blockChain.Tip, validNextBlock);
        }

        [Fact]
        public void ValidateNextBlockProtocolVersion()
        {
            var protocolVersion = _blockChain.Tip.ProtocolVersion;
            Block<DumbAction> block1 = new BlockContent<DumbAction>(
<<<<<<< HEAD
                protocolVersion: protocolVersion,
                index: 1L,
                timestamp: _fx.GenesisBlock.Timestamp.AddDays(1),
                miner: _fx.Miner.PublicKey.ToAddress(),
                publicKey: protocolVersion >= 2 ? _fx.Miner.PublicKey : null,
                previousHash: _fx.GenesisBlock.Hash,
                txHash: null,
                lastCommit: null,
                transactions: _emptyTransaction).Propose().Evaluate(_fx.Miner, _blockChain);
            _blockChain.Append(block1);

            Block<DumbAction> block2 = new BlockContent<DumbAction>(
                protocolVersion: protocolVersion - 1,
                index: 2L,
                timestamp: _fx.GenesisBlock.Timestamp.AddDays(2),
                miner: _fx.Miner.PublicKey.ToAddress(),
                publicKey: protocolVersion - 1 >= 2 ? _fx.Miner.PublicKey : null,
                previousHash: block1.Hash,
                txHash: null,
                lastCommit: null,
                transactions: _emptyTransaction).Propose().Evaluate(_fx.Miner, _blockChain);

            Assert.Throws<InvalidBlockProtocolVersionException>(() => _blockChain.Append(block2));
            Assert.Throws<InvalidBlockProtocolVersionException>(() =>
            {
                Block<DumbAction> block3 = new BlockContent<DumbAction>(
                    protocolVersion: BlockMetadata.CurrentProtocolVersion + 1,
=======
                new BlockMetadata(
                    protocolVersion: protocolVersion,
                    index: 1L,
                    timestamp: _fx.GenesisBlock.Timestamp.AddDays(1),
                    miner: _fx.Miner.PublicKey.ToAddress(),
                    publicKey: protocolVersion >= 2 ? _fx.Miner.PublicKey : null,
                    difficulty: 1024L,
                    totalDifficulty: _fx.GenesisBlock.TotalDifficulty + 1024L,
                    previousHash: _fx.GenesisBlock.Hash,
                    txHash: null),
                transactions: _emptyTransactions).Mine().Evaluate(_fx.Miner, _blockChain);
            _blockChain.Append(block1);

            Block<DumbAction> block2 = new BlockContent<DumbAction>(
                new BlockMetadata(
                    protocolVersion: protocolVersion - 1,
>>>>>>> 3d9ea863
                    index: 2L,
                    timestamp: _fx.GenesisBlock.Timestamp.AddDays(2),
                    miner: _fx.Miner.PublicKey.ToAddress(),
<<<<<<< HEAD
                    publicKey: _fx.Miner.PublicKey,
                    previousHash: block1.Hash,
                    txHash: null,
                    lastCommit: null,
                    transactions: _emptyTransaction).Propose().Evaluate(_fx.Miner, _blockChain);
=======
                    publicKey: protocolVersion - 1 >= 2 ? _fx.Miner.PublicKey : null,
                    difficulty: 1024L,
                    totalDifficulty: block1.TotalDifficulty + 1024L,
                    previousHash: block1.Hash,
                    txHash: null),
                transactions: _emptyTransactions).Mine().Evaluate(_fx.Miner, _blockChain);

            Assert.Throws<InvalidBlockProtocolVersionException>(() => _blockChain.Append(block2));
            Assert.Throws<InvalidBlockProtocolVersionException>(() =>
            {
                Block<DumbAction> block3 = new BlockContent<DumbAction>(
                    new BlockMetadata(
                        protocolVersion: BlockMetadata.CurrentProtocolVersion + 1,
                        index: 2L,
                        timestamp: _fx.GenesisBlock.Timestamp.AddDays(1),
                        miner: _fx.Miner.PublicKey.ToAddress(),
                        publicKey: _fx.Miner.PublicKey,
                        difficulty: 1024L,
                        totalDifficulty: block1.TotalDifficulty + 1024L,
                        previousHash: block1.Hash,
                        txHash: null),
                    transactions: _emptyTransactions).Mine().Evaluate(_fx.Miner, _blockChain);
>>>>>>> 3d9ea863
                _blockChain.Append(block3);
            });
        }

        [Fact]
        public void ValidateNextBlockInvalidIndex()
        {
            _blockChain.Append(_validNext);

            Block<DumbAction> prev = _blockChain.Tip;
            Block<DumbAction> blockWithAlreadyUsedIndex = new BlockContent<DumbAction>(
<<<<<<< HEAD
                index: prev.Index,
                publicKey: _fx.Miner.PublicKey,
                previousHash: prev.Hash,
                lastCommit: null).Propose().Evaluate(_fx.Miner, _blockChain);
=======
                new BlockMetadata(
                    index: prev.Index,
                    publicKey: _fx.Miner.PublicKey,
                    difficulty: 1L,
                    totalDifficulty: prev.TotalDifficulty + 1L,
                    previousHash: prev.Hash,
                    txHash: null)).Mine().Evaluate(_fx.Miner, _blockChain);
>>>>>>> 3d9ea863
            Assert.Throws<InvalidBlockIndexException>(
                () => _blockChain.Append(blockWithAlreadyUsedIndex)
            );

            Block<DumbAction> blockWithIndexAfterNonexistentIndex = new BlockContent<DumbAction>(
<<<<<<< HEAD
                index: prev.Index + 2,
                publicKey: _fx.Miner.PublicKey,
                previousHash: prev.Hash,
                lastCommit: TestUtils.CreateLastCommit(prev.Hash, prev.Index + 1, 0))
                    .Propose().Evaluate(_fx.Miner, _blockChain);
=======
                new BlockMetadata(
                    index: prev.Index + 2,
                    publicKey: _fx.Miner.PublicKey,
                    difficulty: 1L,
                    totalDifficulty: prev.TotalDifficulty + 1L,
                    previousHash: prev.Hash,
                    txHash: null)).Mine().Evaluate(_fx.Miner, _blockChain);
>>>>>>> 3d9ea863
            Assert.Throws<InvalidBlockIndexException>(
                () => _blockChain.Append(blockWithIndexAfterNonexistentIndex)
            );
        }

        [Fact]
        public void ValidateNextBlockInvalidPreviousHash()
        {
            _blockChain.Append(_validNext);

<<<<<<< HEAD
            Block<DumbAction> invalidPreviousHashBlock = new BlockContent<DumbAction>(
                index: 2,
                publicKey: _fx.Miner.PublicKey,
                // ReSharper disable once PossibleInvalidOperationException
                lastCommit: TestUtils.CreateLastCommit(_validNext.PreviousHash.Value, 1, 0),
                // Should be _validNext.Hash instead
                previousHash: _validNext.PreviousHash).Propose().Evaluate(_fx.Miner, _blockChain);
=======
            Block<DumbAction> invalidDifficultyBlock = new BlockContent<DumbAction>(
                new BlockMetadata(
                    index: 2L,
                    publicKey: _fx.Miner.PublicKey,
                    difficulty: 1L,
                    totalDifficulty: _validNext.TotalDifficulty,
                    previousHash: _validNext.Hash,
                    txHash: null)).Mine().Evaluate(_fx.Miner, _blockChain);
            Assert.Throws<InvalidBlockDifficultyException>(() =>
                    _blockChain.Append(invalidDifficultyBlock));
        }

        [Fact]
        private void ValidateNextBlockInvalidTotalDifficulty()
        {
            _blockChain.Append(_validNext);

            long difficulty = _policy.GetNextBlockDifficulty(_blockChain);
            Block<DumbAction> invalidTotalDifficultyBlock = new BlockContent<DumbAction>(
                new BlockMetadata(
                    index: 2,
                    publicKey: _fx.Miner.PublicKey,
                    difficulty: difficulty,
                    totalDifficulty: _validNext.TotalDifficulty + difficulty - 1,
                    previousHash: _validNext.Hash,
                    txHash: null)).Mine().Evaluate(_fx.Miner, _blockChain);
            Assert.Throws<InvalidBlockTotalDifficultyException>(() =>
                    _blockChain.Append(invalidTotalDifficultyBlock));
        }

        [Fact]
        private void ValidateNextBlockInvalidPreviousHash()
        {
            _blockChain.Append(_validNext);

            long difficulty = _policy.GetNextBlockDifficulty(_blockChain);
            Block<DumbAction> invalidPreviousHashBlock = new BlockContent<DumbAction>(
                new BlockMetadata(
                    index: 2,
                    publicKey: _fx.Miner.PublicKey,
                    difficulty: difficulty,
                    totalDifficulty: _validNext.TotalDifficulty + difficulty,
                    // Should be _validNext.Hash instead
                    previousHash: _validNext.PreviousHash,
                    txHash: null)).Mine().Evaluate(_fx.Miner, _blockChain);
>>>>>>> 3d9ea863
            Assert.Throws<InvalidBlockPreviousHashException>(() =>
                    _blockChain.Append(invalidPreviousHashBlock));
        }

        [Fact]
        public void ValidateNextBlockInvalidTimestamp()
        {
            _blockChain.Append(_validNext);

            Block<DumbAction> invalidPreviousTimestamp = new BlockContent<DumbAction>(
<<<<<<< HEAD
                protocolVersion: BlockMetadata.CurrentProtocolVersion,
                index: 2,
                timestamp: _validNext.Timestamp.AddSeconds(-1),
                miner: _fx.Miner.PublicKey.ToAddress(),
                publicKey: _fx.Miner.PublicKey,
                previousHash: _validNext.Hash,
                txHash: null,
                lastCommit: TestUtils.CreateLastCommit(_validNext.Hash, _validNext.Index, 0),
                transactions: _emptyTransaction).Propose().Evaluate(_fx.Miner, _blockChain);
=======
                new BlockMetadata(
                    protocolVersion: BlockMetadata.CurrentProtocolVersion,
                    index: 2,
                    timestamp: _validNext.Timestamp.AddSeconds(-1),
                    miner: _fx.Miner.PublicKey.ToAddress(),
                    publicKey: _fx.Miner.PublicKey,
                    difficulty: difficulty,
                    totalDifficulty: _validNext.TotalDifficulty + difficulty,
                    previousHash: _validNext.Hash,
                    txHash: null),
                transactions: _emptyTransactions).Mine().Evaluate(_fx.Miner, _blockChain);
>>>>>>> 3d9ea863
            Assert.Throws<InvalidBlockTimestampException>(() =>
                    _blockChain.Append(invalidPreviousTimestamp));
        }

        [Fact]
        public void ValidateNextBlockInvalidStateRootHash()
        {
            IKeyValueStore stateKeyValueStore = new MemoryKeyValueStore();
            var policy = new BlockPolicy<DumbAction>(
                blockInterval: TimeSpan.FromMilliseconds(3 * 60 * 60 * 1000)
            );
            var stateStore = new TrieStateStore(stateKeyValueStore);
            IStore store = new MemoryStore();
            var genesisBlock = TestUtils.ProposeGenesis<DumbAction>(
                TestUtils.GenesisMiner.PublicKey
            ).Evaluate(
                TestUtils.GenesisMiner,
                policy.BlockAction,
                policy.NativeTokens.Contains,
                stateStore
            );
            store.PutBlock(genesisBlock);
            Assert.NotNull(store.GetStateRootHash(genesisBlock.Hash));

            var chain1 = new BlockChain<DumbAction>(
                policy,
                new VolatileStagePolicy<DumbAction>(),
                store,
                stateStore,
                genesisBlock
            );

            Block<DumbAction> block1 = new BlockContent<DumbAction>(
<<<<<<< HEAD
                protocolVersion: BlockMetadata.CurrentProtocolVersion,
                index: 1,
                timestamp: genesisBlock.Timestamp.AddSeconds(1),
                miner: TestUtils.GenesisMiner.PublicKey.ToAddress(),
                publicKey: TestUtils.GenesisMiner.PublicKey,
                previousHash: genesisBlock.Hash,
                txHash: null,
                lastCommit: null,
                transactions: _emptyTransaction).Propose().Evaluate(TestUtils.GenesisMiner, chain1);
=======
                new BlockMetadata(
                    protocolVersion: BlockMetadata.CurrentProtocolVersion,
                    index: 1,
                    timestamp: genesisBlock.Timestamp.AddSeconds(1),
                    miner: TestUtils.GenesisMiner.PublicKey.ToAddress(),
                    publicKey: TestUtils.GenesisMiner.PublicKey,
                    difficulty: 1024L,
                    totalDifficulty: genesisBlock.TotalDifficulty + 1024L,
                    previousHash: genesisBlock.Hash,
                    txHash: null),
                transactions: _emptyTransactions).Mine().Evaluate(TestUtils.GenesisMiner, chain1);
>>>>>>> 3d9ea863

            var policyWithBlockAction = new BlockPolicy<DumbAction>(
                new SetStatesAtBlock(default, (Text)"foo", 1),
                policy.BlockInterval
            );
            var chain2 = new BlockChain<DumbAction>(
                policyWithBlockAction,
                new VolatileStagePolicy<DumbAction>(),
                store,
                stateStore,
                genesisBlock
            );
            Assert.Throws<InvalidBlockStateRootHashException>(() => chain2.Append(block1));
        }

        [Fact]
        public void ValidateNextBlockLastCommitNullAtIndexOne()
        {
            Block<DumbAction> validNextBlock = new BlockContent<DumbAction>(
                index: 1L,
                publicKey: _fx.Miner.PublicKey,
                previousHash: _fx.GenesisBlock.Hash,
                lastCommit: null).Propose().Evaluate(_fx.Miner, _blockChain);
            _blockChain.Append(validNextBlock);
            Assert.Equal(_blockChain.Tip, validNextBlock);
        }

        [Fact]
        public void ValidateNextBlockLastCommitUpperIndexOne()
        {
            Block<DumbAction> block1 = new BlockContent<DumbAction>(
                index: 1L,
                publicKey: _fx.Miner.PublicKey,
                previousHash: _fx.GenesisBlock.Hash,
                lastCommit: null).Propose().Evaluate(_fx.Miner, _blockChain);
            _blockChain.Append(block1);

            var blockCommit = TestUtils.CreateLastCommit(block1.Hash, 1, 0);
            Block<DumbAction> block2 = new BlockContent<DumbAction>(
                index: 2L,
                publicKey: _fx.Miner.PublicKey,
                previousHash: block1.Hash,
                lastCommit: blockCommit).Propose().Evaluate(_fx.Miner, _blockChain);
            _blockChain.Append(block2);
            Assert.Equal(_blockChain.Tip, block2);
        }

        [Fact]
        public void ValidateNextBlockLastCommitNullLacksCommits()
        {
            Block<DumbAction> block1 = new BlockContent<DumbAction>(
                index: 1L,
                publicKey: _fx.Miner.PublicKey,
                previousHash: _fx.GenesisBlock.Hash,
                lastCommit: null).Propose().Evaluate(_fx.Miner, _blockChain);
            _blockChain.Append(block1);

            var blockCommit = TestUtils.CreateLastCommit(block1.Hash, 1, 0, VoteFlag.Absent);
            Block<DumbAction> block2 = new BlockContent<DumbAction>(
                index: 2L,
                publicKey: _fx.Miner.PublicKey,
                previousHash: block1.Hash,
                lastCommit: blockCommit).Propose().Evaluate(_fx.Miner, _blockChain);
            Assert.Throws<InvalidBlockLastCommitException>(() => _blockChain.Append(block2));
        }

        [Fact]
        public void ValidateNextBlockLastCommitInvalidSignature()
        {
            Block<DumbAction> block1 = new BlockContent<DumbAction>(
                index: 1L,
                publicKey: _fx.Miner.PublicKey,
                previousHash: _fx.GenesisBlock.Hash,
                lastCommit: null).Propose().Evaluate(_fx.Miner, _blockChain);
            _blockChain.Append(block1);

            Vote voteA = new VoteMetadata(
                1,
                0,
                block1.Hash,
                DateTimeOffset.UtcNow,
                TestUtils.ConsensusPeer0PrivateKey.PublicKey,
                VoteFlag.Commit).Sign(TestUtils.ConsensusPeer0PrivateKey);

            // Invalid Signature
            Vote voteB = new VoteMetadata(
                1,
                0,
                block1.Hash,
                DateTimeOffset.UtcNow,
                TestUtils.ConsensusPeer1PrivateKey.PublicKey,
                VoteFlag.Commit).Sign(new PrivateKey());

            Vote voteC = new VoteMetadata(
                1,
                0,
                block1.Hash,
                DateTimeOffset.UtcNow,
                TestUtils.ConsensusPeer2PrivateKey.PublicKey,
                VoteFlag.Commit).Sign(TestUtils.ConsensusPeer2PrivateKey);

            Vote voteD = new VoteMetadata(
                1,
                0,
                block1.Hash,
                DateTimeOffset.UtcNow,
                TestUtils.ConsensusPeer3PrivateKey.PublicKey,
                VoteFlag.Commit).Sign(TestUtils.ConsensusPeer3PrivateKey);

            var blockCommit = new BlockCommit(
                1,
                0,
                block1.Hash,
                new[] { voteA, voteB, voteC, voteD }.ToImmutableArray());

            Block<DumbAction> block2 = new BlockContent<DumbAction>(
                index: 2L,
                publicKey: _fx.Miner.PublicKey,
                previousHash: block1.Hash,
                lastCommit: blockCommit).Propose().Evaluate(_fx.Miner, _blockChain);
            Assert.Throws<InvalidBlockLastCommitException>(() => _blockChain.Append(block2));
        }

        [Fact]
        public void ValidateNextBlockLastCommitDifferentBlockHash()
        {
            Block<DumbAction> block1 = new BlockContent<DumbAction>(
                index: 1L,
                publicKey: _fx.Miner.PublicKey,
                previousHash: _fx.GenesisBlock.Hash,
                lastCommit: null).Propose().Evaluate(_fx.Miner, _blockChain);
            _blockChain.Append(block1);

            var voteSet = new VoteSet(
                1,
                0,
                _fx.Hash1,
                TestUtils.ConsensusValidators);

            voteSet = TestUtils.AddVotesToVoteSet(
                voteSet,
                _fx.Hash1,
                VoteFlag.Commit,
                TestUtils.ConsensusPrivateKeys);

            var blockCommit = new BlockCommit(voteSet, block1.Hash);

            Block<DumbAction> block2 = new BlockContent<DumbAction>(
                index: 2,
                publicKey: _fx.Miner.PublicKey,
                previousHash: block1.Hash,
                lastCommit: blockCommit).Propose().Evaluate(_fx.Miner, _blockChain);
            Assert.Throws<InvalidBlockLastCommitException>(() => _blockChain.Append(block2));
        }

        [Fact]
        public void ValidateNextBlockLastCommitFailsUnexpectedValidator()
        {
            Block<DumbAction> block1 = new BlockContent<DumbAction>(
                index: 1L,
                publicKey: _fx.Miner.PublicKey,
                previousHash: _fx.GenesisBlock.Hash,
                lastCommit: null).Propose().Evaluate(_fx.Miner, _blockChain);
            _blockChain.Append(block1);

            var invalidValidator = new PrivateKey();
            var voteSet = new VoteSet(
                1,
                0,
                block1.Hash,
                TestUtils.ConsensusValidators.Concat(new[] { invalidValidator.PublicKey }));

            voteSet = TestUtils.AddVotesToVoteSet(
                voteSet,
                block1.Hash,
                VoteFlag.Commit,
                TestUtils.ConsensusPrivateKeys.Concat(new[] { invalidValidator }));

            var blockCommit = new BlockCommit(voteSet, block1.Hash);

            Block<DumbAction> block2 = new BlockContent<DumbAction>(
                index: 2L,
                publicKey: _fx.Miner.PublicKey,
                previousHash: block1.Hash,
                lastCommit: blockCommit).Propose().Evaluate(_fx.Miner, _blockChain);
            Assert.Throws<InvalidBlockLastCommitException>(() => _blockChain.Append(block2));
        }

        [Fact]
        public void ValidateNextBlockLastCommitFailsDropExpectedValidator()
        {
            Block<DumbAction> block1 = new BlockContent<DumbAction>(
                index: 1L,
                publicKey: _fx.Miner.PublicKey,
                previousHash: _fx.GenesisBlock.Hash,
                lastCommit: null).Propose().Evaluate(_fx.Miner, _blockChain);
            _blockChain.Append(block1);

            var validatorsExceptPeer0 = TestUtils.ConsensusValidators.Except(new[]
            {
                TestUtils.ConsensusPeer0PrivateKey.PublicKey,
            }).ToArray();
            var privateKeysExceptPeer0 = TestUtils.ConsensusPrivateKeys.Except(new[]
            {
                TestUtils.ConsensusPeer0PrivateKey,
            });

            var voteSet = new VoteSet(1, 0, block1.Hash, validatorsExceptPeer0);
            TestUtils.AddVotesToVoteSet(
                voteSet,
                block1.Hash,
                VoteFlag.Commit,
                privateKeysExceptPeer0);

            var blockCommit = new BlockCommit(voteSet, block1.Hash);
            Block<DumbAction> block2 = new BlockContent<DumbAction>(
                index: 2,
                publicKey: _fx.Miner.PublicKey,
                previousHash: block1.Hash,
                lastCommit: blockCommit).Propose().Evaluate(_fx.Miner, _blockChain);
            Assert.Throws<InvalidBlockLastCommitException>(() => _blockChain.Append(block2));
        }
    }
}<|MERGE_RESOLUTION|>--- conflicted
+++ resolved
@@ -20,31 +20,15 @@
         public void ValidateNextBlock()
         {
             Block<DumbAction> validNextBlock = new BlockContent<DumbAction>(
-<<<<<<< HEAD
-                protocolVersion: BlockMetadata.CurrentProtocolVersion,
-                index: 1L,
-                timestamp: _fx.GenesisBlock.Timestamp.AddDays(1),
-                miner: _fx.Miner.PublicKey.ToAddress(),
-                publicKey: _fx.Miner.PublicKey,
-                previousHash: _fx.GenesisBlock.Hash,
-                txHash: null,
-                lastCommit: null,
-                transactions: _emptyTransaction).Propose().Evaluate(_fx.Miner, _blockChain);
-=======
                 new BlockMetadata(
                     protocolVersion: BlockMetadata.CurrentProtocolVersion,
                     index: 1L,
                     timestamp: _fx.GenesisBlock.Timestamp.AddDays(1),
                     miner: _fx.Miner.PublicKey.ToAddress(),
                     publicKey: _fx.Miner.PublicKey,
-                    difficulty: 1024L,
-                    totalDifficulty: _fx.GenesisBlock.TotalDifficulty + 1024L,
-                    previousHash: _fx.GenesisBlock.Hash,
-                    txHash: null),
-                transactions: _emptyTransactions)
-                .Mine()
-                .Evaluate(_fx.Miner, _blockChain);
->>>>>>> 3d9ea863
+                    previousHash: _fx.GenesisBlock.Hash,
+                    txHash: null,
+                    lastCommit: null)).Propose().Evaluate(_fx.Miner, _blockChain);
             _blockChain.Append(validNextBlock);
             Assert.Equal(_blockChain.Tip, validNextBlock);
         }
@@ -54,68 +38,27 @@
         {
             var protocolVersion = _blockChain.Tip.ProtocolVersion;
             Block<DumbAction> block1 = new BlockContent<DumbAction>(
-<<<<<<< HEAD
-                protocolVersion: protocolVersion,
-                index: 1L,
-                timestamp: _fx.GenesisBlock.Timestamp.AddDays(1),
-                miner: _fx.Miner.PublicKey.ToAddress(),
-                publicKey: protocolVersion >= 2 ? _fx.Miner.PublicKey : null,
-                previousHash: _fx.GenesisBlock.Hash,
-                txHash: null,
-                lastCommit: null,
-                transactions: _emptyTransaction).Propose().Evaluate(_fx.Miner, _blockChain);
-            _blockChain.Append(block1);
-
-            Block<DumbAction> block2 = new BlockContent<DumbAction>(
-                protocolVersion: protocolVersion - 1,
-                index: 2L,
-                timestamp: _fx.GenesisBlock.Timestamp.AddDays(2),
-                miner: _fx.Miner.PublicKey.ToAddress(),
-                publicKey: protocolVersion - 1 >= 2 ? _fx.Miner.PublicKey : null,
-                previousHash: block1.Hash,
-                txHash: null,
-                lastCommit: null,
-                transactions: _emptyTransaction).Propose().Evaluate(_fx.Miner, _blockChain);
-
-            Assert.Throws<InvalidBlockProtocolVersionException>(() => _blockChain.Append(block2));
-            Assert.Throws<InvalidBlockProtocolVersionException>(() =>
-            {
-                Block<DumbAction> block3 = new BlockContent<DumbAction>(
-                    protocolVersion: BlockMetadata.CurrentProtocolVersion + 1,
-=======
                 new BlockMetadata(
                     protocolVersion: protocolVersion,
                     index: 1L,
                     timestamp: _fx.GenesisBlock.Timestamp.AddDays(1),
                     miner: _fx.Miner.PublicKey.ToAddress(),
                     publicKey: protocolVersion >= 2 ? _fx.Miner.PublicKey : null,
-                    difficulty: 1024L,
-                    totalDifficulty: _fx.GenesisBlock.TotalDifficulty + 1024L,
-                    previousHash: _fx.GenesisBlock.Hash,
-                    txHash: null),
-                transactions: _emptyTransactions).Mine().Evaluate(_fx.Miner, _blockChain);
+                    previousHash: _fx.GenesisBlock.Hash,
+                    txHash: null,
+                    lastCommit: null)).Propose().Evaluate(_fx.Miner, _blockChain);
             _blockChain.Append(block1);
 
             Block<DumbAction> block2 = new BlockContent<DumbAction>(
                 new BlockMetadata(
                     protocolVersion: protocolVersion - 1,
->>>>>>> 3d9ea863
                     index: 2L,
                     timestamp: _fx.GenesisBlock.Timestamp.AddDays(2),
                     miner: _fx.Miner.PublicKey.ToAddress(),
-<<<<<<< HEAD
-                    publicKey: _fx.Miner.PublicKey,
-                    previousHash: block1.Hash,
-                    txHash: null,
-                    lastCommit: null,
-                    transactions: _emptyTransaction).Propose().Evaluate(_fx.Miner, _blockChain);
-=======
                     publicKey: protocolVersion - 1 >= 2 ? _fx.Miner.PublicKey : null,
-                    difficulty: 1024L,
-                    totalDifficulty: block1.TotalDifficulty + 1024L,
-                    previousHash: block1.Hash,
-                    txHash: null),
-                transactions: _emptyTransactions).Mine().Evaluate(_fx.Miner, _blockChain);
+                    previousHash: block1.Hash,
+                    txHash: null,
+                    lastCommit: null)).Propose().Evaluate(_fx.Miner, _blockChain);
 
             Assert.Throws<InvalidBlockProtocolVersionException>(() => _blockChain.Append(block2));
             Assert.Throws<InvalidBlockProtocolVersionException>(() =>
@@ -124,15 +67,12 @@
                     new BlockMetadata(
                         protocolVersion: BlockMetadata.CurrentProtocolVersion + 1,
                         index: 2L,
-                        timestamp: _fx.GenesisBlock.Timestamp.AddDays(1),
+                        timestamp: _fx.GenesisBlock.Timestamp.AddDays(2),
                         miner: _fx.Miner.PublicKey.ToAddress(),
                         publicKey: _fx.Miner.PublicKey,
-                        difficulty: 1024L,
-                        totalDifficulty: block1.TotalDifficulty + 1024L,
                         previousHash: block1.Hash,
-                        txHash: null),
-                    transactions: _emptyTransactions).Mine().Evaluate(_fx.Miner, _blockChain);
->>>>>>> 3d9ea863
+                        txHash: null,
+                        lastCommit: null)).Propose().Evaluate(_fx.Miner, _blockChain);
                 _blockChain.Append(block3);
             });
         }
@@ -144,40 +84,24 @@
 
             Block<DumbAction> prev = _blockChain.Tip;
             Block<DumbAction> blockWithAlreadyUsedIndex = new BlockContent<DumbAction>(
-<<<<<<< HEAD
-                index: prev.Index,
-                publicKey: _fx.Miner.PublicKey,
-                previousHash: prev.Hash,
-                lastCommit: null).Propose().Evaluate(_fx.Miner, _blockChain);
-=======
                 new BlockMetadata(
                     index: prev.Index,
                     publicKey: _fx.Miner.PublicKey,
-                    difficulty: 1L,
-                    totalDifficulty: prev.TotalDifficulty + 1L,
                     previousHash: prev.Hash,
-                    txHash: null)).Mine().Evaluate(_fx.Miner, _blockChain);
->>>>>>> 3d9ea863
+                    txHash: null,
+                    lastCommit: null)).Propose().Evaluate(_fx.Miner, _blockChain);
             Assert.Throws<InvalidBlockIndexException>(
                 () => _blockChain.Append(blockWithAlreadyUsedIndex)
             );
 
             Block<DumbAction> blockWithIndexAfterNonexistentIndex = new BlockContent<DumbAction>(
-<<<<<<< HEAD
-                index: prev.Index + 2,
-                publicKey: _fx.Miner.PublicKey,
-                previousHash: prev.Hash,
-                lastCommit: TestUtils.CreateLastCommit(prev.Hash, prev.Index + 1, 0))
+                new BlockMetadata(
+                    index: prev.Index + 2,
+                    publicKey: _fx.Miner.PublicKey,
+                    previousHash: prev.Hash,
+                    txHash: null,
+                    lastCommit: TestUtils.CreateLastCommit(prev.Hash, prev.Index + 1, 0)))
                     .Propose().Evaluate(_fx.Miner, _blockChain);
-=======
-                new BlockMetadata(
-                    index: prev.Index + 2,
-                    publicKey: _fx.Miner.PublicKey,
-                    difficulty: 1L,
-                    totalDifficulty: prev.TotalDifficulty + 1L,
-                    previousHash: prev.Hash,
-                    txHash: null)).Mine().Evaluate(_fx.Miner, _blockChain);
->>>>>>> 3d9ea863
             Assert.Throws<InvalidBlockIndexException>(
                 () => _blockChain.Append(blockWithIndexAfterNonexistentIndex)
             );
@@ -188,61 +112,16 @@
         {
             _blockChain.Append(_validNext);
 
-<<<<<<< HEAD
             Block<DumbAction> invalidPreviousHashBlock = new BlockContent<DumbAction>(
-                index: 2,
-                publicKey: _fx.Miner.PublicKey,
-                // ReSharper disable once PossibleInvalidOperationException
-                lastCommit: TestUtils.CreateLastCommit(_validNext.PreviousHash.Value, 1, 0),
-                // Should be _validNext.Hash instead
-                previousHash: _validNext.PreviousHash).Propose().Evaluate(_fx.Miner, _blockChain);
-=======
-            Block<DumbAction> invalidDifficultyBlock = new BlockContent<DumbAction>(
-                new BlockMetadata(
-                    index: 2L,
-                    publicKey: _fx.Miner.PublicKey,
-                    difficulty: 1L,
-                    totalDifficulty: _validNext.TotalDifficulty,
-                    previousHash: _validNext.Hash,
-                    txHash: null)).Mine().Evaluate(_fx.Miner, _blockChain);
-            Assert.Throws<InvalidBlockDifficultyException>(() =>
-                    _blockChain.Append(invalidDifficultyBlock));
-        }
-
-        [Fact]
-        private void ValidateNextBlockInvalidTotalDifficulty()
-        {
-            _blockChain.Append(_validNext);
-
-            long difficulty = _policy.GetNextBlockDifficulty(_blockChain);
-            Block<DumbAction> invalidTotalDifficultyBlock = new BlockContent<DumbAction>(
                 new BlockMetadata(
                     index: 2,
                     publicKey: _fx.Miner.PublicKey,
-                    difficulty: difficulty,
-                    totalDifficulty: _validNext.TotalDifficulty + difficulty - 1,
-                    previousHash: _validNext.Hash,
-                    txHash: null)).Mine().Evaluate(_fx.Miner, _blockChain);
-            Assert.Throws<InvalidBlockTotalDifficultyException>(() =>
-                    _blockChain.Append(invalidTotalDifficultyBlock));
-        }
-
-        [Fact]
-        private void ValidateNextBlockInvalidPreviousHash()
-        {
-            _blockChain.Append(_validNext);
-
-            long difficulty = _policy.GetNextBlockDifficulty(_blockChain);
-            Block<DumbAction> invalidPreviousHashBlock = new BlockContent<DumbAction>(
-                new BlockMetadata(
-                    index: 2,
-                    publicKey: _fx.Miner.PublicKey,
-                    difficulty: difficulty,
-                    totalDifficulty: _validNext.TotalDifficulty + difficulty,
                     // Should be _validNext.Hash instead
                     previousHash: _validNext.PreviousHash,
-                    txHash: null)).Mine().Evaluate(_fx.Miner, _blockChain);
->>>>>>> 3d9ea863
+                    txHash: null,
+                    // ReSharper disable once PossibleInvalidOperationException
+                    lastCommit: TestUtils.CreateLastCommit(_validNext.PreviousHash.Value, 1, 0)))
+                .Propose().Evaluate(_fx.Miner, _blockChain);
             Assert.Throws<InvalidBlockPreviousHashException>(() =>
                     _blockChain.Append(invalidPreviousHashBlock));
         }
@@ -253,29 +132,16 @@
             _blockChain.Append(_validNext);
 
             Block<DumbAction> invalidPreviousTimestamp = new BlockContent<DumbAction>(
-<<<<<<< HEAD
-                protocolVersion: BlockMetadata.CurrentProtocolVersion,
-                index: 2,
-                timestamp: _validNext.Timestamp.AddSeconds(-1),
-                miner: _fx.Miner.PublicKey.ToAddress(),
-                publicKey: _fx.Miner.PublicKey,
-                previousHash: _validNext.Hash,
-                txHash: null,
-                lastCommit: TestUtils.CreateLastCommit(_validNext.Hash, _validNext.Index, 0),
-                transactions: _emptyTransaction).Propose().Evaluate(_fx.Miner, _blockChain);
-=======
                 new BlockMetadata(
                     protocolVersion: BlockMetadata.CurrentProtocolVersion,
                     index: 2,
                     timestamp: _validNext.Timestamp.AddSeconds(-1),
                     miner: _fx.Miner.PublicKey.ToAddress(),
                     publicKey: _fx.Miner.PublicKey,
-                    difficulty: difficulty,
-                    totalDifficulty: _validNext.TotalDifficulty + difficulty,
                     previousHash: _validNext.Hash,
-                    txHash: null),
-                transactions: _emptyTransactions).Mine().Evaluate(_fx.Miner, _blockChain);
->>>>>>> 3d9ea863
+                    txHash: null,
+                    lastCommit: TestUtils.CreateLastCommit(_validNext.Hash, _validNext.Index, 0)))
+                .Propose().Evaluate(_fx.Miner, _blockChain);
             Assert.Throws<InvalidBlockTimestampException>(() =>
                     _blockChain.Append(invalidPreviousTimestamp));
         }
@@ -309,29 +175,15 @@
             );
 
             Block<DumbAction> block1 = new BlockContent<DumbAction>(
-<<<<<<< HEAD
-                protocolVersion: BlockMetadata.CurrentProtocolVersion,
-                index: 1,
-                timestamp: genesisBlock.Timestamp.AddSeconds(1),
-                miner: TestUtils.GenesisMiner.PublicKey.ToAddress(),
-                publicKey: TestUtils.GenesisMiner.PublicKey,
-                previousHash: genesisBlock.Hash,
-                txHash: null,
-                lastCommit: null,
-                transactions: _emptyTransaction).Propose().Evaluate(TestUtils.GenesisMiner, chain1);
-=======
                 new BlockMetadata(
                     protocolVersion: BlockMetadata.CurrentProtocolVersion,
                     index: 1,
                     timestamp: genesisBlock.Timestamp.AddSeconds(1),
                     miner: TestUtils.GenesisMiner.PublicKey.ToAddress(),
                     publicKey: TestUtils.GenesisMiner.PublicKey,
-                    difficulty: 1024L,
-                    totalDifficulty: genesisBlock.TotalDifficulty + 1024L,
                     previousHash: genesisBlock.Hash,
-                    txHash: null),
-                transactions: _emptyTransactions).Mine().Evaluate(TestUtils.GenesisMiner, chain1);
->>>>>>> 3d9ea863
+                    txHash: null,
+                    lastCommit: null)).Propose().Evaluate(TestUtils.GenesisMiner, chain1);
 
             var policyWithBlockAction = new BlockPolicy<DumbAction>(
                 new SetStatesAtBlock(default, (Text)"foo", 1),
@@ -351,10 +203,12 @@
         public void ValidateNextBlockLastCommitNullAtIndexOne()
         {
             Block<DumbAction> validNextBlock = new BlockContent<DumbAction>(
-                index: 1L,
-                publicKey: _fx.Miner.PublicKey,
-                previousHash: _fx.GenesisBlock.Hash,
-                lastCommit: null).Propose().Evaluate(_fx.Miner, _blockChain);
+                new BlockMetadata(
+                    index: 1L,
+                    publicKey: _fx.Miner.PublicKey,
+                    previousHash: _fx.GenesisBlock.Hash,
+                    txHash: null,
+                    lastCommit: null)).Propose().Evaluate(_fx.Miner, _blockChain);
             _blockChain.Append(validNextBlock);
             Assert.Equal(_blockChain.Tip, validNextBlock);
         }
@@ -363,18 +217,22 @@
         public void ValidateNextBlockLastCommitUpperIndexOne()
         {
             Block<DumbAction> block1 = new BlockContent<DumbAction>(
-                index: 1L,
-                publicKey: _fx.Miner.PublicKey,
-                previousHash: _fx.GenesisBlock.Hash,
-                lastCommit: null).Propose().Evaluate(_fx.Miner, _blockChain);
+                new BlockMetadata(
+                    index: 1L,
+                    publicKey: _fx.Miner.PublicKey,
+                    previousHash: _fx.GenesisBlock.Hash,
+                    txHash: null,
+                    lastCommit: null)).Propose().Evaluate(_fx.Miner, _blockChain);
             _blockChain.Append(block1);
 
             var blockCommit = TestUtils.CreateLastCommit(block1.Hash, 1, 0);
             Block<DumbAction> block2 = new BlockContent<DumbAction>(
-                index: 2L,
-                publicKey: _fx.Miner.PublicKey,
-                previousHash: block1.Hash,
-                lastCommit: blockCommit).Propose().Evaluate(_fx.Miner, _blockChain);
+                new BlockMetadata(
+                    index: 2L,
+                    publicKey: _fx.Miner.PublicKey,
+                    previousHash: block1.Hash,
+                    txHash: null,
+                    lastCommit: blockCommit)).Propose().Evaluate(_fx.Miner, _blockChain);
             _blockChain.Append(block2);
             Assert.Equal(_blockChain.Tip, block2);
         }
@@ -383,18 +241,22 @@
         public void ValidateNextBlockLastCommitNullLacksCommits()
         {
             Block<DumbAction> block1 = new BlockContent<DumbAction>(
-                index: 1L,
-                publicKey: _fx.Miner.PublicKey,
-                previousHash: _fx.GenesisBlock.Hash,
-                lastCommit: null).Propose().Evaluate(_fx.Miner, _blockChain);
+                new BlockMetadata(
+                    index: 1L,
+                    publicKey: _fx.Miner.PublicKey,
+                    previousHash: _fx.GenesisBlock.Hash,
+                    txHash: null,
+                    lastCommit: null)).Propose().Evaluate(_fx.Miner, _blockChain);
             _blockChain.Append(block1);
 
             var blockCommit = TestUtils.CreateLastCommit(block1.Hash, 1, 0, VoteFlag.Absent);
             Block<DumbAction> block2 = new BlockContent<DumbAction>(
-                index: 2L,
-                publicKey: _fx.Miner.PublicKey,
-                previousHash: block1.Hash,
-                lastCommit: blockCommit).Propose().Evaluate(_fx.Miner, _blockChain);
+                new BlockMetadata(
+                    index: 2L,
+                    publicKey: _fx.Miner.PublicKey,
+                    previousHash: block1.Hash,
+                    txHash: null,
+                    lastCommit: blockCommit)).Propose().Evaluate(_fx.Miner, _blockChain);
             Assert.Throws<InvalidBlockLastCommitException>(() => _blockChain.Append(block2));
         }
 
@@ -402,10 +264,12 @@
         public void ValidateNextBlockLastCommitInvalidSignature()
         {
             Block<DumbAction> block1 = new BlockContent<DumbAction>(
-                index: 1L,
-                publicKey: _fx.Miner.PublicKey,
-                previousHash: _fx.GenesisBlock.Hash,
-                lastCommit: null).Propose().Evaluate(_fx.Miner, _blockChain);
+                new BlockMetadata(
+                    index: 1L,
+                    publicKey: _fx.Miner.PublicKey,
+                    previousHash: _fx.GenesisBlock.Hash,
+                    txHash: null,
+                    lastCommit: null)).Propose().Evaluate(_fx.Miner, _blockChain);
             _blockChain.Append(block1);
 
             Vote voteA = new VoteMetadata(
@@ -448,10 +312,12 @@
                 new[] { voteA, voteB, voteC, voteD }.ToImmutableArray());
 
             Block<DumbAction> block2 = new BlockContent<DumbAction>(
-                index: 2L,
-                publicKey: _fx.Miner.PublicKey,
-                previousHash: block1.Hash,
-                lastCommit: blockCommit).Propose().Evaluate(_fx.Miner, _blockChain);
+                new BlockMetadata(
+                    index: 2L,
+                    publicKey: _fx.Miner.PublicKey,
+                    previousHash: block1.Hash,
+                    txHash: null,
+                    lastCommit: blockCommit)).Propose().Evaluate(_fx.Miner, _blockChain);
             Assert.Throws<InvalidBlockLastCommitException>(() => _blockChain.Append(block2));
         }
 
@@ -459,10 +325,12 @@
         public void ValidateNextBlockLastCommitDifferentBlockHash()
         {
             Block<DumbAction> block1 = new BlockContent<DumbAction>(
-                index: 1L,
-                publicKey: _fx.Miner.PublicKey,
-                previousHash: _fx.GenesisBlock.Hash,
-                lastCommit: null).Propose().Evaluate(_fx.Miner, _blockChain);
+                new BlockMetadata(
+                    index: 1L,
+                    publicKey: _fx.Miner.PublicKey,
+                    previousHash: _fx.GenesisBlock.Hash,
+                    txHash: null,
+                    lastCommit: null)).Propose().Evaluate(_fx.Miner, _blockChain);
             _blockChain.Append(block1);
 
             var voteSet = new VoteSet(
@@ -480,10 +348,12 @@
             var blockCommit = new BlockCommit(voteSet, block1.Hash);
 
             Block<DumbAction> block2 = new BlockContent<DumbAction>(
-                index: 2,
-                publicKey: _fx.Miner.PublicKey,
-                previousHash: block1.Hash,
-                lastCommit: blockCommit).Propose().Evaluate(_fx.Miner, _blockChain);
+                new BlockMetadata(
+                    index: 2,
+                    publicKey: _fx.Miner.PublicKey,
+                    previousHash: block1.Hash,
+                    txHash: null,
+                    lastCommit: blockCommit)).Propose().Evaluate(_fx.Miner, _blockChain);
             Assert.Throws<InvalidBlockLastCommitException>(() => _blockChain.Append(block2));
         }
 
@@ -491,10 +361,12 @@
         public void ValidateNextBlockLastCommitFailsUnexpectedValidator()
         {
             Block<DumbAction> block1 = new BlockContent<DumbAction>(
-                index: 1L,
-                publicKey: _fx.Miner.PublicKey,
-                previousHash: _fx.GenesisBlock.Hash,
-                lastCommit: null).Propose().Evaluate(_fx.Miner, _blockChain);
+                new BlockMetadata(
+                    index: 1L,
+                    publicKey: _fx.Miner.PublicKey,
+                    previousHash: _fx.GenesisBlock.Hash,
+                    txHash: null,
+                    lastCommit: null)).Propose().Evaluate(_fx.Miner, _blockChain);
             _blockChain.Append(block1);
 
             var invalidValidator = new PrivateKey();
@@ -513,10 +385,12 @@
             var blockCommit = new BlockCommit(voteSet, block1.Hash);
 
             Block<DumbAction> block2 = new BlockContent<DumbAction>(
-                index: 2L,
-                publicKey: _fx.Miner.PublicKey,
-                previousHash: block1.Hash,
-                lastCommit: blockCommit).Propose().Evaluate(_fx.Miner, _blockChain);
+                new BlockMetadata(
+                    index: 2L,
+                    publicKey: _fx.Miner.PublicKey,
+                    previousHash: block1.Hash,
+                    txHash: null,
+                    lastCommit: blockCommit)).Propose().Evaluate(_fx.Miner, _blockChain);
             Assert.Throws<InvalidBlockLastCommitException>(() => _blockChain.Append(block2));
         }
 
@@ -524,10 +398,12 @@
         public void ValidateNextBlockLastCommitFailsDropExpectedValidator()
         {
             Block<DumbAction> block1 = new BlockContent<DumbAction>(
-                index: 1L,
-                publicKey: _fx.Miner.PublicKey,
-                previousHash: _fx.GenesisBlock.Hash,
-                lastCommit: null).Propose().Evaluate(_fx.Miner, _blockChain);
+                new BlockMetadata(
+                    index: 1L,
+                    publicKey: _fx.Miner.PublicKey,
+                    previousHash: _fx.GenesisBlock.Hash,
+                    txHash: null,
+                    lastCommit: null)).Propose().Evaluate(_fx.Miner, _blockChain);
             _blockChain.Append(block1);
 
             var validatorsExceptPeer0 = TestUtils.ConsensusValidators.Except(new[]
@@ -548,10 +424,12 @@
 
             var blockCommit = new BlockCommit(voteSet, block1.Hash);
             Block<DumbAction> block2 = new BlockContent<DumbAction>(
-                index: 2,
-                publicKey: _fx.Miner.PublicKey,
-                previousHash: block1.Hash,
-                lastCommit: blockCommit).Propose().Evaluate(_fx.Miner, _blockChain);
+                new BlockMetadata(
+                    index: 2,
+                    publicKey: _fx.Miner.PublicKey,
+                    previousHash: block1.Hash,
+                    txHash: null,
+                    lastCommit: blockCommit)).Propose().Evaluate(_fx.Miner, _blockChain);
             Assert.Throws<InvalidBlockLastCommitException>(() => _blockChain.Append(block2));
         }
     }
