using System;
using System.Collections.Generic;
using Libplanet.Action;
using Libplanet.Blockchain;
using Libplanet.Blockchain.Policies;
using Libplanet.Blockchain.Renderers;
using Libplanet.Blockchain.Renderers.Debug;
using Libplanet.Blocks;
using Libplanet.Consensus;
using Libplanet.Crypto;
using Libplanet.Tests.Common.Action;
using Libplanet.Tests.Store;
using Serilog;
using Serilog.Events;
using Xunit;
using Xunit.Abstractions;

namespace Libplanet.Tests.Blockchain.Renderers
{
    public class DelayedActionRendererTest : DelayedRendererTest
    {
        private static readonly IAccountStateDelta _emptyStates =
            new AccountStateDeltaImpl(
                _ => null,
                (_, __) => default,
                _ => default,
                () => new ValidatorSet(),
                default);

        public DelayedActionRendererTest(ITestOutputHelper output)
            : base(output)
        {
            Log.Logger = _logger;
        }

        [InlineData(0)]
        [InlineData(-123)]
        [Theory]
        public override void Constructor(int invalidConfirmations)
        {
            ArgumentOutOfRangeException e = Assert.Throws<ArgumentOutOfRangeException>(() =>
                new DelayedActionRenderer<DumbAction>(
                    new AnonymousActionRenderer<DumbAction>(),
                    _store,
                    confirmations: invalidConfirmations
                )
            );
            Assert.Equal("confirmations", e.ParamName);
        }

        [SkippableFact]
        public override void BlocksBeingAppended()
        {
            // FIXME: Eliminate duplication between this and DelayedRendererTest
            var blockLogs = new List<(Block<DumbAction> OldTip, Block<DumbAction> NewTip)>();
            var actionEvaluations = new List<ActionEvaluation>();
            uint unintendedCalls = 0;
            var innerRenderer = new AnonymousActionRenderer<DumbAction>
            {
                BlockRenderer = (oldTip, newTip) => blockLogs.Add((oldTip, newTip)),
                ActionRenderer = (action, context, nextStates) =>
                    actionEvaluations.Add(new ActionEvaluation(action, context, nextStates)),
                ActionErrorRenderer = (action, context, e) =>
                    actionEvaluations.Add(
                        new ActionEvaluation(action, context, context.PreviousStates, e)
                    ),
                ReorgRenderer = (oldTip, newTip, bp) =>
                {
                    // Note that this callback should not be invoked in this test case.
                    unintendedCalls++;
                },
                ActionUnrenderer = (action, context, nextStates) =>
                {
                    // Note that this callback should not be invoked in this test case.
                    unintendedCalls++;
                },
                ActionErrorUnrenderer = (action, context, nextStates) =>
                {
                    // Note that this callback should not be invoked in this test case.
                    unintendedCalls++;
                },
            };

            var renderer = new DelayedActionRenderer<DumbAction>(
                innerRenderer,
                _store,
                confirmations: 3
            );
            Assert.Null(renderer.Tip);
            Assert.Empty(blockLogs);
            Assert.Empty(actionEvaluations);
            Assert.Equal(0U, unintendedCalls);

            // #0 -> 1 confirm; #1 -> no confirms; #2 -> no confirms
            renderer.RenderBlock(_chainA[0], _chainA[1]);
            renderer.RenderAction(new DumbAction(default, "#1.1"), FakeContext(), _emptyStates);
            renderer.RenderAction(new DumbAction(default, "#1.2"), FakeContext(), _emptyStates);
            renderer.RenderBlockEnd(_chainA[0], _chainA[1]);
            Assert.Null(renderer.Tip);
            Assert.Empty(blockLogs);
            Assert.Empty(actionEvaluations);
            Assert.Equal(0U, unintendedCalls);

            // #0 -> 2 confirms; #1 -> 1 confirm; #2 -> no confirms
            renderer.RenderBlock(_chainA[1], _chainA[2]);
            renderer.RenderActionError(
                new DumbAction(default, "#2.1"),
                FakeContext(),
                new ThrowException.SomeException("#2.1")
            );
            renderer.RenderAction(new DumbAction(default, "#2.2"), FakeContext(), _emptyStates);
            renderer.RenderBlockEnd(_chainA[1], _chainA[2]);
            Assert.Null(renderer.Tip);
            Assert.Empty(blockLogs);
            Assert.Empty(actionEvaluations);
            Assert.Equal(0U, unintendedCalls);

            // #0 -> 3 confirms; #1 -> 2 confirms; #2 -> 1 confirm; tip changed -> #0
            renderer.RenderBlock(_chainA[2], _chainA[3]);
            renderer.RenderAction(new DumbAction(default, "#3.1"), FakeContext(), _emptyStates);
            renderer.RenderBlockEnd(_chainA[2], _chainA[3]);
            Assert.Equal(_chainA[0], renderer.Tip);
            Assert.Empty(blockLogs);
            Assert.Empty(actionEvaluations);
            Assert.Equal(0U, unintendedCalls);

            // #0 -> gone; #1 -> 3 confirms; #2 -> 2 confirms; tip changed -> #1; render(#0, #1)
            renderer.RenderBlock(_chainA[3], _chainA[4]);
            renderer.RenderAction(new DumbAction(default, "#4.1"), FakeContext(), _emptyStates);
            renderer.RenderBlockEnd(_chainA[3], _chainA[4]);
            Assert.Equal(_chainA[1], renderer.Tip);
            Assert.Single(blockLogs);
            Assert.Equal((_chainA[0], _chainA[1]), blockLogs[0]);
            Assert.Equal(2, actionEvaluations.Count);
            Assert.Equal("#1.1", ((DumbAction)actionEvaluations[0].Action).Item);
            Assert.Null(actionEvaluations[0].Exception);
            Assert.Equal("#1.2", ((DumbAction)actionEvaluations[1].Action).Item);
            Assert.Null(actionEvaluations[1].Exception);
            Assert.Equal(0U, unintendedCalls);

            // #0 -> gone; #1 -> gone; #2 -> 3 confirms; tip changed -> #2; render(#1, #2)
            renderer.RenderBlock(_chainA[4], _chainA[5]);
            renderer.RenderBlockEnd(_chainA[4], _chainA[5]);
            Assert.Equal(_chainA[2], renderer.Tip);
            Assert.Equal(2, blockLogs.Count);
            Assert.Equal((_chainA[0], _chainA[1]), blockLogs[0]);
            Assert.Equal((_chainA[1], _chainA[2]), blockLogs[1]);
            Assert.Equal(4, actionEvaluations.Count);
            Assert.Equal("#1.1", ((DumbAction)actionEvaluations[0].Action).Item);
            Assert.Null(actionEvaluations[0].Exception);
            Assert.Equal("#1.2", ((DumbAction)actionEvaluations[1].Action).Item);
            Assert.Null(actionEvaluations[1].Exception);
            Assert.Equal("#2.1", ((DumbAction)actionEvaluations[2].Action).Item);
            Assert.NotNull(actionEvaluations[2].Exception);
            Assert.IsType<ThrowException.SomeException>(actionEvaluations[2].Exception);
            Assert.Equal("#2.2", ((DumbAction)actionEvaluations[3].Action).Item);
            Assert.Null(actionEvaluations[3].Exception);
            Assert.Equal(0U, unintendedCalls);
        }

<<<<<<< HEAD
        [Fact(Skip = "No fork in PBFT.")]
=======
        [SkippableFact]
>>>>>>> 4af0f1d2
        public override void BlocksBeingAppendedInParallel()
        {
            // FIXME: Eliminate duplication between this and DelayedRendererTest
            var blockLogs = new List<(Block<DumbAction> OldTip, Block<DumbAction> NewTip)>();
            var reorgLogs = new List<(
                Block<DumbAction> OldTip,
                Block<DumbAction> NewTip,
                Block<DumbAction> Branchpoint
            )>();
            var renderLogs = new List<(bool Unrender, ActionEvaluation Evaluation)>();
            var innerRenderer = new AnonymousActionRenderer<DumbAction>
            {
                BlockRenderer = (oldTip, newTip) => blockLogs.Add((oldTip, newTip)),
                ReorgRenderer = (oldTip, newTip, bp) => reorgLogs.Add((oldTip, newTip, bp)),
                ActionRenderer = (action, context, nextStates) =>
                    renderLogs.Add((false, new ActionEvaluation(action, context, nextStates))),
                ActionErrorRenderer = (act, ctx, e) =>
                    renderLogs.Add((false, new ActionEvaluation(act, ctx, ctx.PreviousStates, e))),
                ActionUnrenderer = (action, context, nextStates) =>
                    renderLogs.Add((true, new ActionEvaluation(action, context, nextStates))),
                ActionErrorUnrenderer = (act, ctx, e) =>
                    renderLogs.Add((true, new ActionEvaluation(act, ctx, ctx.PreviousStates, e))),
            };
            var delayedRenderer = new DelayedActionRenderer<DumbAction>(
                innerRenderer,
                _store,
                confirmations: 3
            );
            var renderer = new LoggedActionRenderer<DumbAction>(
                delayedRenderer,
                _logger,
                LogEventLevel.Verbose
            );
            Assert.Null(delayedRenderer.Tip);
            Assert.Empty(blockLogs);
            Assert.Empty(reorgLogs);

            // Some explanation on the fixture: there are two chains that shares a certain block
            // as a branchpoint: _chainA and _chainB.  The topmost mutual block, i.e., branchpoint,
            // between _chainA and _chainB is _chainA[4] (== _chainB[4]).
            // In this test, we tries to simulate blocks from two parallel chains being "appended"
            // (discovered) to a peer.  The order of discovery can be drawn as below (the prime
            // [apostrophe] after the block index number like #N' shows it's from _chainB; the bare
            // block index without that like #N means it's from _chainA):
            //
            //          #4 (1st)
            //            |
            //          /   \
            //    #5 (2nd)  #5' (3rd)
            //        |       |
            //    #6 (3rd)  #6' (4th)
            //        |       |
            //    #7 (5th)  #7' (6th)
            //        |       |
            //    #8 (7th)  #8' (8th)
            //                |
            //              #9' (9th)

            // #4  -> 1 confirm
            // #5  -> no confirms
            // #5' -> no confirms
            renderer.RenderBlock(_chainA[4], _chainA[5]);
            renderer.RenderAction(new DumbAction(default, "#5.1"), FakeContext(5), _emptyStates);
            renderer.RenderBlockEnd(_chainA[4], _chainA[5]);
            var expectedBlockLogs = new List<(Block<DumbAction> OldTip, Block<DumbAction> NewTip)>
            {
                (_chainA[1], _chainA[2]),
            };
            Assert.Equal(_chainA[2], delayedRenderer.Tip);
            Assert.Empty(reorgLogs);
            Assert.Equal(expectedBlockLogs, blockLogs);
            Assert.Empty(renderLogs);

            // #4  -> 1 confirms
            // #5  -> no confirms
            // #5' -> no confirms
            renderer.RenderReorg(_chainA[5], _chainB[5], _branchpoint);
            renderer.UnrenderAction(new DumbAction(default, "#5.1"), FakeContext(5), _emptyStates);
            renderer.RenderBlock(_chainA[5], _chainB[5]);
            renderer.RenderAction(new DumbAction(default, "#5'.1"), FakeContext(5), _emptyStates);
            renderer.RenderActionError(
                new DumbAction(default, "#5'.2"),
                FakeContext(5),
                new ThrowException.SomeException("#5'.2")
            );
            renderer.RenderBlockEnd(_chainA[5], _chainB[5]);
            renderer.RenderReorgEnd(_chainA[5], _chainB[5], _branchpoint);
            Assert.Equal(_chainA[2], delayedRenderer.Tip);
            Assert.Empty(reorgLogs);
            Assert.Equal(expectedBlockLogs, blockLogs);
            Assert.Empty(renderLogs);

            // #4  -> 2 confirms; tip changed -> #3
            // #5  -> 1 confirm;  #6 -> no confirm
            // #5' -> no confirms
            renderer.RenderReorg(_chainB[5], _chainA[6], _branchpoint);
            renderer.UnrenderActionError(
                new DumbAction(default, "#5'.2"),
                FakeContext(5),
                new ThrowException.SomeException("#5'.2")
            );
            renderer.UnrenderAction(new DumbAction(default, "#5'.1"), FakeContext(5), _emptyStates);
            renderer.RenderBlock(_chainB[5], _chainA[6]);
            renderer.RenderAction(new DumbAction(default, "#5.1"), FakeContext(5), _emptyStates);
            renderer.RenderAction(new DumbAction(default, "#6.1"), FakeContext(6), _emptyStates);
            renderer.RenderBlockEnd(_chainB[5], _chainA[6]);
            renderer.RenderReorgEnd(_chainB[5], _chainA[6], _branchpoint);
            expectedBlockLogs.Add((_chainA[2], _chainA[3]));
            Assert.Equal(_chainA[3], delayedRenderer.Tip);
            Assert.Empty(reorgLogs);
            Assert.Equal(expectedBlockLogs, blockLogs);
            Assert.Empty(renderLogs);

            // #4  -> 2 confirms
            // #5  -> 1 confirm; #6  -> no confirm
            // #5' -> 1 confirm; #6' -> no confirm
            renderer.RenderReorg(_chainA[6], _chainB[6], _branchpoint);
            renderer.UnrenderAction(new DumbAction(default, "#6.1"), FakeContext(6), _emptyStates);
            renderer.UnrenderAction(new DumbAction(default, "#5.1"), FakeContext(5), _emptyStates);
            renderer.RenderBlock(_chainA[6], _chainB[6]);
            renderer.RenderAction(new DumbAction(default, "#5'.1"), FakeContext(5), _emptyStates);
            renderer.RenderActionError(
                new DumbAction(default, "#5'.2"),
                FakeContext(5),
                new ThrowException.SomeException("#5'.2")
            );
            renderer.RenderAction(new DumbAction(default, "#6'.1"), FakeContext(6), _emptyStates);
            renderer.RenderBlockEnd(_chainA[6], _chainB[6]);
            renderer.RenderReorgEnd(_chainA[6], _chainB[6], _branchpoint);
            Assert.Equal(_chainA[3], delayedRenderer.Tip);
            Assert.Empty(reorgLogs);
            Assert.Equal(expectedBlockLogs, blockLogs);
            Assert.Empty(renderLogs);

            // #4  -> 3 confirms; tip changed -> #4
            // #5  -> 2 confirms; #6  -> 1 confirm; #7 -> no confirm
            // #5' -> 1 confirm;  #6' -> no confirm
            renderer.RenderReorg(_chainB[6], _chainA[7], _branchpoint);
            renderer.UnrenderAction(new DumbAction(default, "#6'.1"), FakeContext(6), _emptyStates);
            renderer.UnrenderActionError(
                new DumbAction(default, "#5'.2"),
                FakeContext(5),
                new ThrowException.SomeException("#5'.2")
            );
            renderer.UnrenderAction(new DumbAction(default, "#5'.1"), FakeContext(5), _emptyStates);
            renderer.RenderBlock(_chainB[6], _chainA[7]);
            renderer.RenderAction(new DumbAction(default, "#5.1"), FakeContext(5), _emptyStates);
            renderer.RenderAction(new DumbAction(default, "#6.1"), FakeContext(6), _emptyStates);
            renderer.RenderAction(new DumbAction(default, "#7.1"), FakeContext(7), _emptyStates);
            renderer.RenderBlockEnd(_chainB[6], _chainA[7]);
            renderer.RenderReorgEnd(_chainB[6], _chainA[7], _branchpoint);
            expectedBlockLogs.Add((_chainA[3], _chainA[4]));
            Assert.Equal(_chainA[4], delayedRenderer.Tip);
            Assert.Empty(reorgLogs);
            Assert.Equal(expectedBlockLogs, blockLogs);
            Assert.Empty(renderLogs);

            // #4  -> gone but still is tip
            // #5  -> 2 confirms; #6  -> 1 confirm; #7  -> no confirm
            // #5' -> 2 confirms; #6' -> 1 confirm; #7' -> no confirm
            renderer.RenderReorg(_chainA[7], _chainB[7], _branchpoint);
            renderer.UnrenderAction(new DumbAction(default, "#7.1"), FakeContext(7), _emptyStates);
            renderer.UnrenderAction(new DumbAction(default, "#6.1"), FakeContext(6), _emptyStates);
            renderer.UnrenderAction(new DumbAction(default, "#5.1"), FakeContext(5), _emptyStates);
            renderer.RenderBlock(_chainA[7], _chainB[7]);
            renderer.RenderAction(new DumbAction(default, "#5'.1"), FakeContext(5), _emptyStates);
            renderer.RenderActionError(
                new DumbAction(default, "#5'.2"),
                FakeContext(5),
                new ThrowException.SomeException("#5'.2")
            );
            renderer.RenderAction(new DumbAction(default, "#6'.1"), FakeContext(6), _emptyStates);
            renderer.RenderAction(new DumbAction(default, "#7'.1"), FakeContext(7), _emptyStates);
            renderer.RenderBlockEnd(_chainA[7], _chainB[7]);
            renderer.RenderReorgEnd(_chainA[7], _chainB[7], _branchpoint);
            Assert.Equal(_chainA[4], delayedRenderer.Tip);
            Assert.Empty(reorgLogs);
            Assert.Equal(expectedBlockLogs, blockLogs);
            Assert.Empty(renderLogs);

            // #4  -> gone; tip changed -> #5; render(#4, #5)
            // #5  -> 3 confirms; #6  -> 2 confirms; #7  -> 1 confirm; #8 -> no confirm
            // #5' -> 2 confirms; #6' -> 1 confirm;  #7' -> no confirm
            renderer.RenderReorg(_chainB[7], _chainA[8], _branchpoint);
            renderer.UnrenderAction(new DumbAction(default, "#7'.1"), FakeContext(7), _emptyStates);
            renderer.UnrenderAction(new DumbAction(default, "#6'.1"), FakeContext(6), _emptyStates);
            renderer.UnrenderActionError(
                new DumbAction(default, "#5'.2"),
                FakeContext(5),
                new ThrowException.SomeException("#5'.2")
            );
            renderer.UnrenderAction(new DumbAction(default, "#5'.1"), FakeContext(5), _emptyStates);
            renderer.RenderBlock(_chainB[7], _chainA[8]);
            renderer.RenderAction(new DumbAction(default, "#5.1"), FakeContext(5), _emptyStates);
            renderer.RenderAction(new DumbAction(default, "#6.1"), FakeContext(6), _emptyStates);
            renderer.RenderAction(new DumbAction(default, "#7.1"), FakeContext(7), _emptyStates);
            renderer.RenderAction(new DumbAction(default, "#8.1"), FakeContext(8), _emptyStates);
            renderer.RenderBlockEnd(_chainB[7], _chainA[8]);
            renderer.RenderReorgEnd(_chainB[7], _chainA[8], _branchpoint);
            expectedBlockLogs.Add((_chainA[4], _chainA[5]));
            Assert.Equal(_chainA[5], delayedRenderer.Tip);
            Assert.Empty(reorgLogs);
            Assert.Equal(expectedBlockLogs, blockLogs);
            Assert.Single(renderLogs);
            Assert.False(renderLogs[0].Unrender);
            Assert.Equal("#5.1", ((DumbAction)renderLogs[0].Evaluation.Action).Item);
            Assert.Null(renderLogs[0].Evaluation.Exception);

            // tip changed -> #5'; render(#5, #5'); reorg(#5, #5', #4)
            // #5  -> 3 confirms; #6  -> 2 confirms; #7  -> 1 confirm; #8  -> no confirm
            // #5' -> 3 confirms; #6' -> 2 confirms; #7' -> 1 confirm; #8' -> no confirm
            renderer.RenderReorg(_chainA[8], _chainB[8], _branchpoint);
            renderer.UnrenderAction(new DumbAction(default, "#8.1"), FakeContext(8), _emptyStates);
            renderer.UnrenderAction(new DumbAction(default, "#7.1"), FakeContext(7), _emptyStates);
            renderer.UnrenderAction(new DumbAction(default, "#6.1"), FakeContext(6), _emptyStates);
            renderer.UnrenderAction(new DumbAction(default, "#5.1"), FakeContext(5), _emptyStates);
            renderer.RenderBlock(_chainA[8], _chainB[8]);
            renderer.RenderAction(new DumbAction(default, "#5'.1"), FakeContext(5), _emptyStates);
            renderer.RenderActionError(
                new DumbAction(default, "#5'.2"),
                FakeContext(5),
                new ThrowException.SomeException("#5'.2")
            );
            renderer.RenderAction(new DumbAction(default, "#6'.1"), FakeContext(6), _emptyStates);
            renderer.RenderAction(new DumbAction(default, "#7'.1"), FakeContext(7), _emptyStates);
            renderer.RenderAction(new DumbAction(default, "#8'.1"), FakeContext(8), _emptyStates);
            renderer.RenderBlockEnd(_chainA[8], _chainB[8]);
            renderer.RenderReorgEnd(_chainA[8], _chainB[8], _branchpoint);
            expectedBlockLogs.Add((_chainA[5], _chainB[5]));
            Assert.Equal(_chainB[5], delayedRenderer.Tip);
            Assert.Equal(new[] { (_chainA[5], _chainB[5], _branchpoint) }, reorgLogs);
            Assert.Equal(expectedBlockLogs, blockLogs);
            Assert.Equal(1 + 1 + 2, renderLogs.Count);
            Assert.True(renderLogs[1].Unrender);
            Assert.Equal("#5.1", ((DumbAction)renderLogs[1].Evaluation.Action).Item);
            Assert.Null(renderLogs[1].Evaluation.Exception);
            Assert.False(renderLogs[2].Unrender);
            Assert.Equal("#5'.1", ((DumbAction)renderLogs[2].Evaluation.Action).Item);
            Assert.Null(renderLogs[2].Evaluation.Exception);
            Assert.False(renderLogs[3].Unrender);
            Assert.Equal("#5'.2", ((DumbAction)renderLogs[3].Evaluation.Action).Item);
            Assert.NotNull(renderLogs[3].Evaluation.Exception);

            // tip changed -> #6'; render(#5', #6')
            // #5' -> gone; #6' -> 3 confirms; #7' -> 2 confirm; #8' -> 1 confirm; #9' -> 1 confirm
            renderer.RenderBlock(_chainB[8], _chainB[9]);
            renderer.RenderAction(new DumbAction(default, "#9'.1"), FakeContext(9), _emptyStates);
            renderer.RenderBlockEnd(_chainB[8], _chainB[9]);
            expectedBlockLogs.Add((_chainB[5], _chainB[6]));
            Assert.Equal(_chainB[6], delayedRenderer.Tip);
            Assert.Single(reorgLogs);
            Assert.Equal(expectedBlockLogs, blockLogs);
            Assert.Equal(1 + 1 + 2 + 1, renderLogs.Count);
            Assert.False(renderLogs[4].Unrender);
            Assert.Equal("#6'.1", ((DumbAction)renderLogs[4].Evaluation.Action).Item);
            Assert.Null(renderLogs[4].Evaluation.Exception);
        }

        [Fact]
        public void LocateBlockPath()
        {
            var renderer = new DelayedActionRenderer<DumbAction>(
                new AnonymousActionRenderer<DumbAction>(),
                _store,
                confirmations: 3
            );
            Assert.Equal(
                new[] { _chainA[5].Hash, _chainA[6].Hash, _chainA[7].Hash },
                renderer.LocateBlockPath(_chainA[4], _chainA[7])
            );
            Assert.Throws<ArgumentException>(
                () => renderer.LocateBlockPath(_chainA[5], _chainA[4])
            );
            Assert.Throws<ArgumentException>(
                () => renderer.LocateBlockPath(_chainA[4], _chainA[4])
            );
        }

        // FIXME: This should be properly addressed.
        // https://github.com/planetarium/libplanet/issues/2166
        [Fact(Skip = "No fork in PBFT.")]
        public void ClearRenderBufferWhenItsInterval()
        {
            var policy = new BlockPolicy<DumbAction>(new MinerReward(1));
            var fx = new MemoryStoreFixture(policy.BlockAction);
            var blockLogs = new List<(Block<DumbAction> OldTip, Block<DumbAction> NewTip)>();
            var reorgLogs = new List<(
                Block<DumbAction> OldTip,
                Block<DumbAction> NewTip,
                Block<DumbAction> Branchpoint
                )>();
            var renderLogs = new List<(bool Unrender, ActionEvaluation Evaluation)>();
            var innerRenderer = new AnonymousActionRenderer<DumbAction>
            {
                BlockRenderer = (oldTip, newTip) => blockLogs.Add((oldTip, newTip)),
                ReorgRenderer = (oldTip, newTip, bp) => reorgLogs.Add((oldTip, newTip, bp)),
                ActionRenderer = (action, context, nextStates) =>
                    renderLogs.Add((false, new ActionEvaluation(action, context, nextStates))),
                ActionErrorRenderer = (act, ctx, e) =>
                    renderLogs.Add((false, new ActionEvaluation(act, ctx, ctx.PreviousStates, e))),
                ActionUnrenderer = (action, context, nextStates) =>
                    renderLogs.Add((true, new ActionEvaluation(action, context, nextStates))),
                ActionErrorUnrenderer = (act, ctx, e) =>
                    renderLogs.Add((true, new ActionEvaluation(act, ctx, ctx.PreviousStates, e))),
            };
            var delayedRenderer = new DelayedActionRenderer<DumbAction>(
                innerRenderer,
                fx.Store,
                2,
                4
            );

            var chain = new BlockChain<DumbAction>(
                policy,
                new VolatileStagePolicy<DumbAction>(),
                fx.Store,
                fx.StateStore,
                fx.GenesisBlock,
                new IActionRenderer<DumbAction>[] { delayedRenderer }
            );
            var key = new PrivateKey();
            var fork1 = chain.Fork(chain.Tip.Hash);
            var fork2 = chain.Fork(chain.Tip.Hash);
            var fork3 = chain.Fork(chain.Tip.Hash);

            var repeatCount = 10;
            for (int i = 0; i < repeatCount; i++)
            {
                Block<DumbAction> chainBlock = chain.ProposeBlock(key);
                chain.Append(chainBlock, TestUtils.CreateBlockCommit(chainBlock));
                Block<DumbAction> fork1Block = fork1.ProposeBlock(key);
                fork1.Append(fork1Block, TestUtils.CreateBlockCommit(fork1Block));
                Block<DumbAction> fork2Block = fork2.ProposeBlock(key);
                fork1.Append(fork2Block, TestUtils.CreateBlockCommit(fork2Block));
                Block<DumbAction> fork3Block = fork3.ProposeBlock(key);
                fork1.Append(fork3Block, TestUtils.CreateBlockCommit(fork3Block));
            }

            Assert.Equal(17, delayedRenderer.GetBufferedActionRendererCount());
            Assert.Equal(0, delayedRenderer.GetBufferedActionUnRendererCount());

            chain.Swap(fork1, true)();
            chain.Swap(fork2, true)();
            chain.Swap(fork3, true)();
            Assert.Equal(17, delayedRenderer.GetBufferedActionRendererCount());
            Assert.Equal(15, delayedRenderer.GetBufferedActionUnRendererCount());

            for (int i = 0; i < 5; i++)
            {
                Block<DumbAction> block = chain.ProposeBlock(key);
                chain.Append(block, TestUtils.CreateBlockCommit(block));
            }

            Assert.Equal(2, delayedRenderer.GetBufferedActionRendererCount());
            Assert.Equal(0, delayedRenderer.GetBufferedActionUnRendererCount());
        }

        [Fact(Skip = "No reorg in PBFT.")]
        public void DelayedRendererInReorg()
        {
            var policy = new BlockPolicy<DumbAction>(new MinerReward(1));
            var fx = new MemoryStoreFixture(policy.BlockAction);
            var blockLogs = new List<(Block<DumbAction> OldTip, Block<DumbAction> NewTip)>();
            var reorgLogs = new List<(
                Block<DumbAction> OldTip,
                Block<DumbAction> NewTip,
                Block<DumbAction> Branchpoint
            )>();
            var renderLogs = new List<(bool Unrender, ActionEvaluation Evaluation)>();
            var innerRenderer = new AnonymousActionRenderer<DumbAction>
            {
                BlockRenderer = (oldTip, newTip) => blockLogs.Add((oldTip, newTip)),
                ReorgRenderer = (oldTip, newTip, bp) => reorgLogs.Add((oldTip, newTip, bp)),
                ActionRenderer = (action, context, nextStates) =>
                    renderLogs.Add((false, new ActionEvaluation(action, context, nextStates))),
                ActionErrorRenderer = (act, ctx, e) =>
                    renderLogs.Add((false, new ActionEvaluation(act, ctx, ctx.PreviousStates, e))),
                ActionUnrenderer = (action, context, nextStates) =>
                    renderLogs.Add((true, new ActionEvaluation(action, context, nextStates))),
                ActionErrorUnrenderer = (act, ctx, e) =>
                    renderLogs.Add((true, new ActionEvaluation(act, ctx, ctx.PreviousStates, e))),
            };
            var delayedRenderer = new DelayedActionRenderer<DumbAction>(
                innerRenderer,
                fx.Store,
                confirmations: 2
            );
            var renderer = new LoggedActionRenderer<DumbAction>(
                delayedRenderer,
                Log.Logger,
                LogEventLevel.Verbose
            );
            var validator = new ValidatingActionRenderer<DumbAction>();
            var delayedValidatingActionRenderer = new DelayedActionRenderer<DumbAction>(
                validator,
                fx.Store,
                confirmations: 2
            );

            var chain = new BlockChain<DumbAction>(
                policy,
                new VolatileStagePolicy<DumbAction>(),
                fx.Store,
                fx.StateStore,
                fx.GenesisBlock,
                new IActionRenderer<DumbAction>[] { renderer, delayedValidatingActionRenderer }
            );
            validator.BlockChain = chain;

            Assert.Null(delayedRenderer.Tip);
            Assert.Empty(blockLogs);
            Assert.Empty(reorgLogs);
            Assert.Empty(renderLogs);

            var key = new PrivateKey();

            var tx1 = chain.MakeTransaction(key, new[] { new DumbAction(fx.Address2, "#1") });
            Block<DumbAction> block = chain.ProposeBlock(key);
            chain.Append(block, TestUtils.CreateBlockCommit(block));

            Assert.Null(delayedRenderer.Tip);
            Assert.Empty(reorgLogs);
            Assert.Empty(blockLogs);
            Assert.Empty(renderLogs);

            var tx2 = chain.MakeTransaction(key, new[] { new DumbAction(fx.Address2, "#2") });
            Block<DumbAction> block1 = chain.ProposeBlock(
                key, lastCommit: TestUtils.CreateBlockCommit(chain.Tip));
            chain.Append(block1, TestUtils.CreateBlockCommit(block1));

            Assert.Equal(chain[0], delayedRenderer.Tip);
            Assert.Empty(reorgLogs);
            Assert.Empty(blockLogs);
            Assert.Empty(renderLogs);

            var forked = chain.Fork(chain[0].Hash);
            chain.StagePolicy.Stage(chain, tx1);
            Block<DumbAction> block2 = forked.ProposeBlock(
                key, lastCommit: TestUtils.CreateBlockCommit(forked.Tip));
            forked.Append(
                    block2,
                    TestUtils.CreateBlockCommit(block2),
                    evaluateActions: true,
                    renderBlocks: false,
                    renderActions: false
                );
            chain.StagePolicy.Stage(chain, tx2);
            block2 = forked.ProposeBlock(
                key, lastCommit: TestUtils.CreateBlockCommit(forked.Tip));
            forked.Append(
                    block2,
                    TestUtils.CreateBlockCommit(block2),
                    evaluateActions: true,
                    renderBlocks: false,
                    renderActions: false
            );
            forked.MakeTransaction(key, new[] { new DumbAction(fx.Address2, "#3") });
            block2 = forked.ProposeBlock(
                key, lastCommit: TestUtils.CreateBlockCommit(forked.Tip));
            forked.Append(
                    block2,
                    TestUtils.CreateBlockCommit(block2),
                    evaluateActions: true,
                    renderBlocks: false,
                    renderActions: false
                );
            forked.MakeTransaction(key, new[] { new DumbAction(fx.Address2, "#4") });
            block2 = forked.ProposeBlock(
                key, lastCommit: TestUtils.CreateBlockCommit(forked.Tip));
            forked.Append(
                    block2,
                    TestUtils.CreateBlockCommit(block2),
                    evaluateActions: true,
                    renderBlocks: false,
                    renderActions: false
                );

            chain.Swap(forked, true)();

            Assert.Equal(chain[2], delayedRenderer.Tip);
            Assert.Empty(reorgLogs);
            Assert.Equal(new[] { (chain[0], chain[1]), (chain[1], chain[2]) }, blockLogs);
            Assert.Equal(4, renderLogs.Count);
        }

        [Fact(Skip = "No reorg in PBFT.")]
        public void DelayedRendererAfterReorg()
        {
            var policy = new BlockPolicy<DumbAction>(new MinerReward(1));
            var fx = new MemoryStoreFixture(policy.BlockAction);
            var blockLogs = new List<(Block<DumbAction> OldTip, Block<DumbAction> NewTip)>();
            var reorgLogs = new List<(
                Block<DumbAction> OldTip,
                Block<DumbAction> NewTip,
                Block<DumbAction> Branchpoint
            )>();
            var renderLogs = new List<(bool Unrender, ActionEvaluation Evaluation)>();
            var innerRenderer = new AnonymousActionRenderer<DumbAction>
            {
                BlockRenderer = (oldTip, newTip) => blockLogs.Add((oldTip, newTip)),
                ReorgRenderer = (oldTip, newTip, bp) => reorgLogs.Add((oldTip, newTip, bp)),
                ActionRenderer = (action, context, nextStates) =>
                    renderLogs.Add((false, new ActionEvaluation(action, context, nextStates))),
                ActionErrorRenderer = (act, ctx, e) =>
                    renderLogs.Add((false, new ActionEvaluation(act, ctx, ctx.PreviousStates, e))),
                ActionUnrenderer = (action, context, nextStates) =>
                    renderLogs.Add((true, new ActionEvaluation(action, context, nextStates))),
                ActionErrorUnrenderer = (act, ctx, e) =>
                    renderLogs.Add((true, new ActionEvaluation(act, ctx, ctx.PreviousStates, e))),
            };
            var delayedRenderer = new DelayedActionRenderer<DumbAction>(
                innerRenderer,
                fx.Store,
                confirmations: 2
            );
            var renderer = new LoggedActionRenderer<DumbAction>(
                delayedRenderer,
                Log.Logger,
                LogEventLevel.Verbose
            );
            var validator = new ValidatingActionRenderer<DumbAction>();
            var delayedValidatingActionRenderer = new DelayedActionRenderer<DumbAction>(
                validator,
                fx.Store,
                confirmations: 2
            );

            var chain = new BlockChain<DumbAction>(
                policy,
                new VolatileStagePolicy<DumbAction>(),
                fx.Store,
                fx.StateStore,
                fx.GenesisBlock,
                new IActionRenderer<DumbAction>[] { renderer, delayedValidatingActionRenderer }
            );
            validator.BlockChain = chain;

            Assert.Null(delayedRenderer.Tip);
            Assert.Empty(blockLogs);
            Assert.Empty(reorgLogs);
            Assert.Empty(renderLogs);

            var key = new PrivateKey();

            var tx1 = chain.MakeTransaction(key, new[] { new DumbAction(fx.Address2, "#1") });
            Block<DumbAction> block1 = chain.ProposeBlock(key);
            chain.Append(block1, TestUtils.CreateBlockCommit(block1));

            Assert.Null(delayedRenderer.Tip);
            Assert.Empty(reorgLogs);
            Assert.Empty(blockLogs);
            Assert.Empty(renderLogs);

            var tx2 = chain.MakeTransaction(key, new[] { new DumbAction(fx.Address2, "#2") });
            Block<DumbAction> block2 = chain.ProposeBlock(
                key, lastCommit: TestUtils.CreateBlockCommit(chain.Tip));
            chain.Append(block2, TestUtils.CreateBlockCommit(block2));

            Assert.Equal(chain[0], delayedRenderer.Tip);
            Assert.Empty(reorgLogs);
            Assert.Empty(blockLogs);
            Assert.Empty(renderLogs);

            var forked = chain.Fork(chain[1].Hash);
            chain.StagePolicy.Stage(chain, tx2);
            var block = forked.ProposeBlock(
                key, lastCommit: TestUtils.CreateBlockCommit(forked.Tip));
            forked.Append(
                    block,
                    TestUtils.CreateBlockCommit(block),
                    evaluateActions: true,
                    renderBlocks: false,
                    renderActions: false
                );
            block = forked.ProposeBlock(
                key, lastCommit: TestUtils.CreateBlockCommit(forked.Tip));
            forked.Append(
                    block,
                    TestUtils.CreateBlockCommit(block),
                    evaluateActions: true,
                    renderBlocks: false,
                    renderActions: false
                );

            chain.Swap(forked, true)();

            Assert.Equal(chain[1], delayedRenderer.Tip);
            Assert.Empty(reorgLogs);
            Assert.Equal(new[] { (chain[0], chain[1]) }, blockLogs);
            Assert.Equal(2, renderLogs.Count);

            Block<DumbAction> block3 = chain.ProposeBlock(
                key, lastCommit: TestUtils.CreateBlockCommit(chain.Tip));
            chain.Append(block3, TestUtils.CreateBlockCommit(block3));
            Assert.Equal(chain[2], delayedRenderer.Tip);
            Assert.Empty(reorgLogs);
            Assert.Equal(new[] { (chain[0], chain[1]), (chain[1], chain[2]) }, blockLogs);
            Assert.Equal(4, renderLogs.Count);
        }

        private IActionContext FakeContext(long blockIndex = 1) =>
            new ActionContext(default, default, default, default, blockIndex, _emptyStates, 0);
    }
}<|MERGE_RESOLUTION|>--- conflicted
+++ resolved
@@ -158,11 +158,7 @@
             Assert.Equal(0U, unintendedCalls);
         }
 
-<<<<<<< HEAD
         [Fact(Skip = "No fork in PBFT.")]
-=======
-        [SkippableFact]
->>>>>>> 4af0f1d2
         public override void BlocksBeingAppendedInParallel()
         {
             // FIXME: Eliminate duplication between this and DelayedRendererTest
